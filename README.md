--- conflicted
+++ resolved
@@ -29,11 +29,7 @@
 - **Interactive Topology**: Generates visual network diagrams with extensive customization options
 - **Distributed Scanning**: Deploy daemons across network segments to map complex topologies
 - **Docker Integration**: Discovers containerized services automatically
-<<<<<<< HEAD
-- **Organization Management**: Multi-user support with role-based permissions (Owner, Admin, Member, Viewer)
-=======
 - **Organization Management**: Multi-user support with role-based permissions
->>>>>>> 9f376d2e
 - **Scheduled Discovery**: Automated scanning to keep documentation current
 
 ## 🎯 Perfect For
