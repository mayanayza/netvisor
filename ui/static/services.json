[
  {
<<<<<<< HEAD
    "description": "Docker",
    "discovery_pattern": "No match pattern provided",
    "logo_url": "https://cdn.jsdelivr.net/gh/homarr-labs/dashboard-icons/svg/docker.svg",
    "name": "Docker"
  },
  {
=======
>>>>>>> 87b46a9a
    "description": "NetVisor Server API for network management",
    "discovery_pattern": "Endpoint response body from <ip>:60072/api/health contains netvisor",
    "logo_url": "/logos/netvisor-logo.png",
    "name": "NetVisor Server API"
  },
  {
    "description": "NetVisor Daemon API for network scanning",
    "discovery_pattern": "Endpoint response body from <ip>:60073/api/health contains netvisor",
    "logo_url": "/logos/netvisor-logo.png",
    "name": "NetVisor Daemon API"
  },
  {
    "description": "User invitation and management system for Jellyfin, Plex, Emby etc",
    "discovery_pattern": "Endpoint response body from <ip>:5690/static/manifest.json contains Wizarr",
    "logo_url": "https://cdn.jsdelivr.net/gh/homarr-labs/dashboard-icons/svg/wizarr.svg",
    "name": "Wizarr"
  },
  {
    "description": "A TV collection manager for Usenet and BitTorrent users.",
    "discovery_pattern": "Endpoint response body from <ip>:8989/Content/manifest.json contains Sonarr",
    "logo_url": "https://cdn.jsdelivr.net/gh/homarr-labs/dashboard-icons/svg/sonarr.svg",
    "name": "Sonarr"
  },
  {
    "description": "A movie collection manager for Usenet and BitTorrent users.",
    "discovery_pattern": "Endpoint response body from <ip>:7878/Content/manifest.json contains Radarr",
    "logo_url": "https://cdn.jsdelivr.net/gh/homarr-labs/dashboard-icons/svg/radarr.svg",
    "name": "Radarr"
  },
  {
    "description": "Cross-platform open-source BitTorrent client",
    "discovery_pattern": "Any of: (Endpoint response body from <ip>:8080/ contains qBittorrent logo, Endpoint response body from <ip>:8090/ contains qBittorrent logo)",
    "logo_url": "https://cdn.jsdelivr.net/gh/homarr-labs/dashboard-icons/svg/qbittorrent.svg",
    "name": "qBittorrent"
  },
  {
    "description": "The Ultimate Indexer Manager.",
    "discovery_pattern": "Endpoint response body from <ip>:3232/Content/Images/Icons/manifest.json contains Prowlarr",
    "logo_url": "https://cdn.jsdelivr.net/gh/homarr-labs/dashboard-icons/svg/prowlarr.svg",
    "name": "Prowlarr"
  },
  {
    "description": "A Simple OIDC provider that uses passkeys for authentication",
    "discovery_pattern": "Endpoint response body from <ip>:1411/app.webmanifest contains Pocket ID",
    "logo_url": "https://cdn.jsdelivr.net/gh/homarr-labs/dashboard-icons/svg/pocket-id-light.svg",
    "name": "Pocket ID"
  },
  {
    "description": "A tiny dashboard for Network UPS Tools",
    "discovery_pattern": "Endpoint response body from <ip>:3000/api/v1/info contains peanut",
    "logo_url": "https://cdn.jsdelivr.net/gh/homarr-labs/dashboard-icons/svg/peanut.svg",
    "name": "PeaNUT"
  },
  {
    "description": "Community-supported document management system",
    "discovery_pattern": "Endpoint response body from <ip>:8000/ contains Paperless-ngx project",
    "logo_url": "https://cdn.jsdelivr.net/gh/homarr-labs/dashboard-icons/svg/paperless-ngx.svg",
    "name": "Paperless-NGX"
  },
  {
    "description": "Open, extensible, user-friendly interface for AI",
    "discovery_pattern": "Endpoint response body from <ip>:8080/manifest.json contains Open WebUI",
    "logo_url": "https://cdn.jsdelivr.net/gh/homarr-labs/dashboard-icons/svg/open-webui-light.svg",
    "name": "Open WebUI"
  },
  {
    "description": "An easy way to get up and running with LLMs.",
    "discovery_pattern": "Endpoint response body from <ip>:11434/ contains Ollama is running",
    "logo_url": "https://cdn.jsdelivr.net/gh/homarr-labs/dashboard-icons/svg/ollama-dark.svg",
    "name": "Ollama"
  },
  {
    "description": "Network UPS Tools",
    "discovery_pattern": "3493/tcp is open",
    "logo_url": "https://cdn.jsdelivr.net/gh/homarr-labs/dashboard-icons/svg/nut.svg",
    "name": "NUT"
  },
  {
    "description": "PXE Boot Server",
    "discovery_pattern": "Endpoint response body from <ip>:61208/ contains Netbootxyz",
    "logo_url": "https://cdn.jsdelivr.net/gh/homarr-labs/dashboard-icons/svg/netbootxyz.svg",
    "name": "Netbootxyz"
  },
  {
    "description": "An open-source, self-hosted note-taking service.",
    "discovery_pattern": "Endpoint response body from <ip>:5230/explore contains Memos",
    "logo_url": "https://cdn.jsdelivr.net/gh/homarr-labs/dashboard-icons/png/memos.png",
    "name": "Memos"
  },
  {
    "description": "A self-hosted recipe manager and meal planner",
    "discovery_pattern": "All of: (Endpoint response body from <ip>:9000/ contains Mealie, Endpoint response body from <ip>:9000/ contains recipe)",
    "logo_url": "https://cdn.jsdelivr.net/gh/homarr-labs/dashboard-icons/svg/mealie.svg",
    "name": "Mealie"
  },
  {
    "description": "Self-hosted YouTube downloader",
    "discovery_pattern": "Endpoint response body from <ip>:8081/manifest.webmanifest contains MeTube",
    "logo_url": "https://cdn.jsdelivr.net/gh/homarr-labs/dashboard-icons/svg/metube.svg",
    "name": "MeTube"
  },
  {
    "description": "Vehicle Maintenance Records and Fuel Mileage Tracker",
    "discovery_pattern": "Endpoint response body from <ip>:8080/ contains Garage - LubeLogger",
    "logo_url": "https://cdn.jsdelivr.net/gh/homarr-labs/dashboard-icons/png/lubelogger.png",
    "name": "Lubelogger"
  },
  {
    "description": "A music collection manager for Usenet and BitTorrent users.",
    "discovery_pattern": "Endpoint response body from <ip>:8686/Content/manifest.json contains Lidarr",
    "logo_url": "https://cdn.jsdelivr.net/gh/homarr-labs/dashboard-icons/svg/lidarr.svg",
    "name": "Lidarr"
  },
  {
    "description": "The Bookmark Everything App",
    "discovery_pattern": "Endpoint response body from <ip>:3000/manifest.json contains Karakeep",
    "logo_url": "https://cdn.jsdelivr.net/gh/homarr-labs/dashboard-icons/svg/karakeep.svg",
    "name": "Karakeep"
  },
  {
    "description": "A simple, self-hosted app for your checklists and notes",
    "discovery_pattern": "Endpoint response body from <ip>:3000/site.webmanifest contains jotty",
    "logo_url": "https://cdn.jsdelivr.net/gh/homarr-labs/dashboard-icons/svg/jotty.svg",
    "name": "Jotty"
  },
  {
    "description": "Finds missing media and upgrades your existing content.",
    "discovery_pattern": "9705/tcp is open",
    "logo_url": "https://cdn.jsdelivr.net/gh/homarr-labs/dashboard-icons/png/huntarr.png",
    "name": "Huntarr"
  },
  {
    "description": "Web-based self-hosted groceries & household management solution",
    "discovery_pattern": "Any of: (Endpoint response body from <ip>:80/ contains grocy.css, Endpoint response body from <ip>:443/ contains grocy.css)",
    "logo_url": "https://cdn.jsdelivr.net/gh/homarr-labs/dashboard-icons/svg/grocy.svg",
    "name": "Grocy"
  },
  {
    "description": "A free, self-hostable news aggregator",
    "discovery_pattern": "Endpoint response body from <ip>:80/themes/manifest.json contains FreshRSS feed aggregator",
    "logo_url": "https://cdn.jsdelivr.net/gh/homarr-labs/dashboard-icons/svg/freshrss.svg",
    "name": "FreshRSS"
  },
  {
    "description": "Torrent cleanup tool for Sonarr and Radarr",
    "discovery_pattern": "11011/tcp is open",
    "logo_url": "https://cdn.jsdelivr.net/gh/homarr-labs/dashboard-icons/svg/cleanuperr.svg",
    "name": "Cleanuparr"
  },
  {
    "description": "Web UI and orchestrator for Restic",
    "discovery_pattern": "Endpoint response body from <ip>:9898/ contains BackRest",
    "logo_url": "https://cdn.jsdelivr.net/gh/homarr-labs/dashboard-icons/svg/backrest-light.svg",
    "name": "BackRest"
  },
  {
    "description": "The modern autodl-irssi replacement.",
    "discovery_pattern": "7474/tcp is open",
    "logo_url": "https://cdn.jsdelivr.net/gh/homarr-labs/dashboard-icons/svg/autobrr.svg",
    "name": "Autobrr"
  },
  {
    "description": "A local-first personal finance app",
    "discovery_pattern": "Endpoint response body from <ip>:5006/manifest.webmanifest contains @actual-app/web",
    "logo_url": "https://cdn.jsdelivr.net/gh/homarr-labs/dashboard-icons/svg/actual-budget.svg",
    "name": "Actual Budget"
  },
  {
    "description": "A generic printing service",
    "discovery_pattern": "Any of: (631/tcp is open, 515/tcp is open, 515/udp is open)",
    "logo_url": "",
    "name": "Print Server"
<<<<<<< HEAD
  },
  {
    "description": "An HP Printer",
    "discovery_pattern": "All of: (Any of: (Endpoint response body from <ip>:80 contains LaserJet, Endpoint response body from <ip>:80 contains DeskJet, Endpoint response body from <ip>:80 contains OfficeJet, Endpoint response body from <ip>:8080 contains LaserJet, Endpoint response body from <ip>:8080 contains DeskJet, Endpoint response body from <ip>:8080 contains OfficeJet), Any of: (631/tcp is open, 515/tcp is open, 515/udp is open))",
    "logo_url": "https://cdn.jsdelivr.net/gh/homarr-labs/dashboard-icons/svg/hp.svg",
    "name": "Hp Printer"
  },
  {
    "description": "Common Unix Printing System",
    "discovery_pattern": "All of: (631/tcp is open, Endpoint response body from <ip>:80/ contains CUPS)",
    "logo_url": "https://cdn.jsdelivr.net/gh/homarr-labs/dashboard-icons/svg/cups.svg",
    "name": "CUPS"
  },
  {
    "description": "ESP device firmware",
    "discovery_pattern": "No match pattern provided",
    "logo_url": "https://cdn.jsdelivr.net/gh/homarr-labs/dashboard-icons/svg/tasmota.svg",
    "name": "Tasmota"
  },
  {
    "description": "Sonos wireless speaker system",
    "discovery_pattern": "All of: (MAC Address belongs to Sonos, Inc., Any of: (445/tcp is open, 3445/tcp is open, 1400/tcp is open, 1410/tcp is open, 1843/tcp is open, 3400/tcp is open, 3401/tcp is open, 3500/tcp is open))",
    "logo_url": "https://simpleicons.org/icons/sonos.svg",
    "name": "Sonos Speaker"
  },
  {
    "description": "Roku streaming device or TV",
    "discovery_pattern": "All of: (MAC Address belongs to Roku, Inc, 8060/tcp is open)",
    "logo_url": "https://simpleicons.org/icons/roku.svg",
    "name": "Roku Media Player"
  },
  {
    "description": "Ring video doorbell or security camera",
    "discovery_pattern": "All of: (MAC Address belongs to Amazon Technologies Inc., Any of: (8557/tcp is open, 9998/tcp is open, 19302/tcp is open, 9999/tcp is open))",
    "logo_url": "https://simpleicons.org/icons/ring.svg",
    "name": "Ring Doorbell"
  },
  {
    "description": "Google Nest smart thermostat",
    "discovery_pattern": "All of: (Any of: (MAC Address belongs to Nest Labs Inc., MAC Address belongs to Google, Inc.), 9543/tcp is open)",
    "logo_url": "https://cdn.jsdelivr.net/gh/homarr-labs/dashboard-icons/svg/google-home.svg",
    "name": "Nest Thermostat"
  },
  {
=======
  },
  {
    "description": "An HP Printer",
    "discovery_pattern": "All of: (Any of: (Endpoint response body from <ip>:80 contains LaserJet, Endpoint response body from <ip>:80 contains DeskJet, Endpoint response body from <ip>:80 contains OfficeJet, Endpoint response body from <ip>:8080 contains LaserJet, Endpoint response body from <ip>:8080 contains DeskJet, Endpoint response body from <ip>:8080 contains OfficeJet), Any of: (631/tcp is open, 515/tcp is open, 515/udp is open))",
    "logo_url": "https://cdn.jsdelivr.net/gh/homarr-labs/dashboard-icons/svg/hp.svg",
    "name": "Hp Printer"
  },
  {
    "description": "Common Unix Printing System",
    "discovery_pattern": "All of: (631/tcp is open, Endpoint response body from <ip>:80/ contains CUPS)",
    "logo_url": "https://cdn.jsdelivr.net/gh/homarr-labs/dashboard-icons/svg/cups.svg",
    "name": "CUPS"
  },
  {
    "description": "ESP device firmware",
    "discovery_pattern": "No match pattern provided",
    "logo_url": "https://cdn.jsdelivr.net/gh/homarr-labs/dashboard-icons/svg/tasmota.svg",
    "name": "Tasmota"
  },
  {
    "description": "Sonos wireless speaker system",
    "discovery_pattern": "All of: (MAC Address belongs to Sonos, Inc., Any of: (445/tcp is open, 3445/tcp is open, 1400/tcp is open, 1410/tcp is open, 1843/tcp is open, 3400/tcp is open, 3401/tcp is open, 3500/tcp is open))",
    "logo_url": "https://simpleicons.org/icons/sonos.svg",
    "name": "Sonos Speaker"
  },
  {
    "description": "Roku streaming device or TV",
    "discovery_pattern": "All of: (MAC Address belongs to Roku, Inc, 8060/tcp is open)",
    "logo_url": "https://simpleicons.org/icons/roku.svg",
    "name": "Roku Media Player"
  },
  {
    "description": "Ring video doorbell or security camera",
    "discovery_pattern": "All of: (MAC Address belongs to Amazon Technologies Inc., Any of: (8557/tcp is open, 9998/tcp is open, 19302/tcp is open, 9999/tcp is open))",
    "logo_url": "https://simpleicons.org/icons/ring.svg",
    "name": "Ring Doorbell"
  },
  {
    "description": "Google Nest smart thermostat",
    "discovery_pattern": "All of: (Any of: (MAC Address belongs to Nest Labs Inc., MAC Address belongs to Google, Inc.), 9543/tcp is open)",
    "logo_url": "https://cdn.jsdelivr.net/gh/homarr-labs/dashboard-icons/svg/google-home.svg",
    "name": "Nest Thermostat"
  },
  {
>>>>>>> 87b46a9a
    "description": "Google Nest smoke and CO detector",
    "discovery_pattern": "All of: (Any of: (MAC Address belongs to Nest Labs Inc., MAC Address belongs to Google, Inc.), 11095/tcp is open)",
    "logo_url": "https://cdn.jsdelivr.net/gh/homarr-labs/dashboard-icons/svg/google-home.svg",
    "name": "Nest Protect"
  },
  {
    "description": "A generic IoT Service",
    "discovery_pattern": "No match pattern provided",
    "logo_url": "",
    "name": "IoT"
  },
  {
    "description": "Google Home smart speaker or display",
    "discovery_pattern": "All of: (Any of: (MAC Address belongs to Nest Labs Inc., MAC Address belongs to Google, Inc.), All of: (8008/tcp is open, 8009/tcp is open))",
    "logo_url": "https://cdn.jsdelivr.net/gh/homarr-labs/dashboard-icons/svg/google-home.svg",
    "name": "Google Home"
  },
  {
    "description": "Google Chromecast streaming device",
    "discovery_pattern": "All of: (MAC Address belongs to Google, Inc., 8008/tcp is open, 8009/tcp is open)",
    "logo_url": "https://simpleicons.org/icons/googlecast.svg",
    "name": "Chromecast"
  },
  {
    "description": "Camera with RTSP Streaming",
    "discovery_pattern": "554/tcp is open",
    "logo_url": "",
    "name": "RTSP Camera"
  },
  {
    "description": "Amazon Echo smart speaker",
    "discovery_pattern": "All of: (MAC Address belongs to Amazon Technologies Inc., 40317/tcp is open)",
    "logo_url": "https://cdn.jsdelivr.net/gh/homarr-labs/dashboard-icons/svg/alexa.svg",
    "name": "Amazon Echo"
  },
  {
    "description": "A generic client device that initiates connections to services",
    "discovery_pattern": "No match pattern provided",
    "logo_url": "",
    "name": "Client"
  },
  {
    "description": "Desktop computer for productivity work",
    "discovery_pattern": "All of: (3389/tcp is open, 445/tcp is open)",
    "logo_url": "",
    "name": "Workstation"
  },
  {
    "description": "Session initiation protocol",
    "discovery_pattern": "Any of: (5060/tcp is open, 5061/tcp is open)",
    "logo_url": "",
    "name": "SIP Server"
  },
  {
    "description": "Video conferencing",
    "discovery_pattern": "Endpoint response body from <ip>:8443/ contains jitsilogo.png",
    "logo_url": "https://cdn.jsdelivr.net/gh/homarr-labs/dashboard-icons/svg/jitsi-meet.svg",
    "name": "Jitsi Meet"
  },
  {
    "description": "PBX web interface",
    "discovery_pattern": "All of: (Endpoint response body from <ip>:80/ contains freepbx, 5060/tcp is open)",
    "logo_url": "https://cdn.jsdelivr.net/gh/homarr-labs/dashboard-icons/svg/freepbx.svg",
    "name": "FreePBX"
  },
  {
    "description": "Web conferencing system",
    "discovery_pattern": "Endpoint response status is between 200 and 300, and response body from <ip>:80/bigbluebutton/api contains ",
    "logo_url": "https://simpleicons.org/icons/bigbluebutton.svg",
    "name": "BigBlueButton"
  },
  {
    "description": "PBX and VoIP server",
    "discovery_pattern": "Endpoint response body from <ip>:8088/httpstatus contains asterisk",
    "logo_url": "https://cdn.jsdelivr.net/gh/homarr-labs/dashboard-icons/png/asterisk.png",
    "name": "Asterisk"
  },
  {
    "description": "Distributed tracing system",
    "discovery_pattern": "Endpoint response body from <ip>:9411/api/v2/services contains ",
    "logo_url": "",
    "name": "Zipkin"
<<<<<<< HEAD
  },
  {
    "description": "Enterprise monitoring solution",
    "discovery_pattern": "Endpoint response body from <ip>:80/zabbix contains zabbix",
    "logo_url": "https://cdn.jsdelivr.net/gh/homarr-labs/dashboard-icons/svg/zabbix.svg",
    "name": "Zabbix"
  },
  {
    "description": "Security platform",
    "discovery_pattern": "Endpoint response body from <ip>:55000/ contains wazuh",
    "logo_url": "https://cdn.jsdelivr.net/gh/homarr-labs/dashboard-icons/svg/wazuh.svg",
    "name": "Wazuh"
  },
  {
    "description": "Self-hosted uptime monitoring tool",
    "discovery_pattern": "Endpoint response body from <ip>:80/ contains Uptime Kuma",
    "logo_url": "https://cdn.jsdelivr.net/gh/homarr-labs/dashboard-icons/svg/uptime-kuma.svg",
    "name": "UptimeKuma"
  },
  {
    "description": "Data analytics platform",
    "discovery_pattern": "Endpoint response body from <ip>:8000/ contains splunk",
    "logo_url": "https://cdn.jsdelivr.net/gh/homarr-labs/dashboard-icons/svg/splunk.svg",
    "name": "Splunk"
  },
  {
    "description": "Error tracking platform",
    "discovery_pattern": "Endpoint response body from <ip>:9000/api/0/ contains sentry",
    "logo_url": "https://cdn.jsdelivr.net/gh/homarr-labs/dashboard-icons/svg/sentry.svg",
    "name": "Sentry"
  },
  {
    "description": "Monitoring framework",
    "discovery_pattern": "Endpoint response body from <ip>:4567/health contains sensu",
    "logo_url": "https://cdn.jsdelivr.net/gh/homarr-labs/dashboard-icons/svg/sensu.svg",
    "name": "Sensu"
  },
  {
    "description": "Proxmox node/cluster/VM/LXC monitor",
    "discovery_pattern": "Endpoint response body from <ip>:7655/ contains Pulse",
    "logo_url": "https://cdn.jsdelivr.net/gh/homarr-labs/dashboard-icons/svg/pulse.svg",
    "name": "Pulse"
  },
  {
    "description": "Time-series monitoring and alerting system",
    "discovery_pattern": "Any of: (Endpoint response body from <ip>:80/metrics contains Prometheus, Endpoint response body from <ip>:80/graph contains Prometheus)",
    "logo_url": "https://cdn.jsdelivr.net/gh/homarr-labs/dashboard-icons/svg/prometheus.svg",
    "name": "Prometheus"
  },
  {
    "description": "Real-time performance monitoring",
    "discovery_pattern": "Endpoint response body from <ip>:19999/api/v1/info contains netdata",
    "logo_url": "https://cdn.jsdelivr.net/gh/homarr-labs/dashboard-icons/svg/netdata.svg",
    "name": "Netdata"
  },
  {
    "description": "Infrastructure monitoring",
    "discovery_pattern": "Endpoint response body from <ip>:80/nagios contains nagios",
    "logo_url": "https://cdn.jsdelivr.net/gh/homarr-labs/dashboard-icons/svg/nagios.svg",
    "name": "Nagios"
  },
  {
    "description": "Distributed tracing system",
    "discovery_pattern": "Endpoint response body from <ip>:16686/ contains jaeger",
    "logo_url": "https://cdn.jsdelivr.net/gh/homarr-labs/dashboard-icons/svg/jaeger.svg",
    "name": "Jaeger"
  },
  {
    "description": "Infrastructure monitoring",
    "discovery_pattern": "Endpoint response body from <ip>:5665/v1 contains icinga",
    "logo_url": "https://cdn.jsdelivr.net/gh/homarr-labs/dashboard-icons/svg/icinga.svg",
    "name": "Icinga"
  },
  {
    "description": "Security Information and Event Management (SIEM) solution and log analytics platform",
    "discovery_pattern": "All of: (Endpoint response from <ip> has header content-security-policy with value graylog, Endpoint response body from <ip>:9000/ contains Graylog)",
    "logo_url": "https://cdn.jsdelivr.net/gh/homarr-labs/dashboard-icons/svg/graylog.svg",
    "name": "Graylog"
  },
  {
    "description": "Analytics and monitoring visualization platform",
    "discovery_pattern": "Endpoint response body from <ip>:80/ contains grafana.com",
    "logo_url": "https://cdn.jsdelivr.net/gh/homarr-labs/dashboard-icons/svg/grafana.svg",
    "name": "Grafana"
  },
  {
    "description": "An open-source system cross-platform monitoring tool.",
    "discovery_pattern": "Endpoint response body from <ip>:61208/ contains Glances",
    "logo_url": "https://cdn.jsdelivr.net/gh/homarr-labs/dashboard-icons/svg/glances.svg",
    "name": "Glances"
  },
  {
    "description": "Automated developer-oriented status page",
    "discovery_pattern": "Endpoint response body from <ip>:8080/manifest.json contains Gatus",
    "logo_url": "https://cdn.jsdelivr.net/gh/homarr-labs/dashboard-icons/svg/gatus.svg",
    "name": "Gatus"
  },
  {
    "description": "Application performance monitoring",
    "discovery_pattern": "Endpoint response body from <ip>:8200/ contains apm",
    "logo_url": "https://cdn.jsdelivr.net/gh/homarr-labs/dashboard-icons/svg/elastic.svg",
    "name": "Elastic APM"
  },
  {
    "description": "Monitor temperatures, fan speeds, and power in real time.",
    "discovery_pattern": "Endpoint response body from <ip>:11987/ contains CoolerControl",
    "logo_url": "https://cdn.jsdelivr.net/gh/homarr-labs/dashboard-icons/svg/cooler-control.svg",
    "name": "CoolerControl"
  },
  {
    "description": "A single pane of glass for managing clustered & non-clustered Proxmox nodes",
    "discovery_pattern": "Endpoint response body from <ip>:8443/ contains pdm-ui_bundle.js",
    "logo_url": "https://cdn.jsdelivr.net/gh/homarr-labs/dashboard-icons/svg/proxmox.svg",
    "name": "Proxmox Datacenter Manager"
  },
  {
    "description": "A highly customizable link sharing platform",
    "discovery_pattern": "All of: (Endpoint response from <ip> has header set-cookie with value linkstack_session, Endpoint response body from <ip>:8080/ contains LinkStack)",
    "logo_url": "https://cdn.jsdelivr.net/gh/homarr-labs/dashboard-icons/svg/linkstack.svg",
    "name": "LinkStack"
  },
  {
    "description": "A self-hosted startpage and real-time status page",
    "discovery_pattern": "Endpoint response body from <ip>:8123/ contains Jump",
    "logo_url": "",
    "name": "Jump"
  },
  {
    "description": "A self-hosted dashboard for your homelab",
    "discovery_pattern": "Endpoint response body from <ip>:3000/site.webmanifest contains Homepage",
    "logo_url": "https://cdn.jsdelivr.net/gh/homarr-labs/dashboard-icons/webp/homepage.webp",
    "name": "Homepage"
  },
  {
    "description": "A sleek, modern dashboard",
    "discovery_pattern": "7575/tcp is open",
    "logo_url": "https://cdn.jsdelivr.net/gh/homarr-labs/dashboard-icons/svg/homarr.svg",
    "name": "Homarr"
  },
  {
    "description": "A self-hosted dashboard that puts all your feeds in one place",
    "discovery_pattern": "Endpoint response body from <ip>:8080/manifest.json contains Glance",
    "logo_url": "https://cdn.jsdelivr.net/gh/homarr-labs/dashboard-icons/svg/glance.svg",
    "name": "Glance"
  },
  {
    "description": "Self-hosted Bitwarden-compatible server, written in Rust",
    "discovery_pattern": "Endpoint response body from <ip>:8000/manifest.json contains Vaultwarden Web",
    "logo_url": "https://cdn.jsdelivr.net/gh/homarr-labs/dashboard-icons/svg/vaultwarden.svg",
    "name": "Vaultwarden"
  },
  {
    "description": "Secrets management",
    "discovery_pattern": "Endpoint response body from <ip>:8200/v1/sys/health contains vault",
    "logo_url": "https://cdn.jsdelivr.net/gh/homarr-labs/dashboard-icons/svg/hashicorp-vault.svg",
    "name": "Vault"
  },
  {
    "description": "Generic LDAP directory service",
    "discovery_pattern": "389/tcp is open",
    "logo_url": "https://cdn.jsdelivr.net/gh/homarr-labs/dashboard-icons/svg/openldap.svg",
    "name": "Open LDAP"
  },
  {
    "description": "Identity and access management",
    "discovery_pattern": "Endpoint response body from <ip>:8080/ contains /keycloak/",
    "logo_url": "https://cdn.jsdelivr.net/gh/homarr-labs/dashboard-icons/svg/keycloak.svg",
    "name": "Keycloak"
  },
  {
    "description": "Identity management system",
    "discovery_pattern": "Endpoint response status is between 200 and 300, and response body from <ip>:80/ipa/ui contains ",
    "logo_url": "https://cdn.jsdelivr.net/gh/homarr-labs/dashboard-icons/svg/freeipa.svg",
    "name": "FreeIPA"
  },
  {
    "description": "Password manager",
    "discovery_pattern": "Endpoint response body from <ip>:80/api/config contains bitwarden",
    "logo_url": "https://cdn.jsdelivr.net/gh/homarr-labs/dashboard-icons/svg/bitwarden.svg",
    "name": "Bitwarden"
  },
  {
    "description": "A self-hosted, open source identity provider",
    "discovery_pattern": "Any of: (Endpoint response body from <ip>:9000/ contains window.authentik, Endpoint response body from <ip>:9443/ contains window.authentik)",
    "logo_url": "https://cdn.jsdelivr.net/gh/homarr-labs/dashboard-icons/svg/authentik.svg",
    "name": "Authentik"
  },
  {
    "description": "Microsoft directory service",
    "discovery_pattern": "All of: (389/tcp is open, 445/tcp is open, 88/tcp is open)",
    "logo_url": "https://cdn.jsdelivr.net/gh/homarr-labs/dashboard-icons/svg/microsoft.svg",
    "name": "Active Directory"
  },
  {
    "description": "Content management system",
    "discovery_pattern": "Endpoint response body from <ip>:80/ contains wp-content",
    "logo_url": "https://cdn.jsdelivr.net/gh/homarr-labs/dashboard-icons/svg/wordpress.svg",
    "name": "WordPress"
  },
  {
    "description": "A generic web service",
    "discovery_pattern": "No match pattern provided",
    "logo_url": "",
    "name": "Web Service"
=======
  },
  {
    "description": "Enterprise monitoring solution",
    "discovery_pattern": "Endpoint response body from <ip>:80/zabbix contains zabbix",
    "logo_url": "https://cdn.jsdelivr.net/gh/homarr-labs/dashboard-icons/svg/zabbix.svg",
    "name": "Zabbix"
  },
  {
    "description": "Security platform",
    "discovery_pattern": "Endpoint response body from <ip>:55000/ contains wazuh",
    "logo_url": "https://cdn.jsdelivr.net/gh/homarr-labs/dashboard-icons/svg/wazuh.svg",
    "name": "Wazuh"
  },
  {
    "description": "Self-hosted uptime monitoring tool",
    "discovery_pattern": "Endpoint response body from <ip>:80/ contains Uptime Kuma",
    "logo_url": "https://cdn.jsdelivr.net/gh/homarr-labs/dashboard-icons/svg/uptime-kuma.svg",
    "name": "UptimeKuma"
  },
  {
    "description": "Data analytics platform",
    "discovery_pattern": "Endpoint response body from <ip>:8000/ contains splunk",
    "logo_url": "https://cdn.jsdelivr.net/gh/homarr-labs/dashboard-icons/svg/splunk.svg",
    "name": "Splunk"
  },
  {
    "description": "Error tracking platform",
    "discovery_pattern": "Endpoint response body from <ip>:9000/api/0/ contains sentry",
    "logo_url": "https://cdn.jsdelivr.net/gh/homarr-labs/dashboard-icons/svg/sentry.svg",
    "name": "Sentry"
  },
  {
    "description": "Monitoring framework",
    "discovery_pattern": "Endpoint response body from <ip>:4567/health contains sensu",
    "logo_url": "https://cdn.jsdelivr.net/gh/homarr-labs/dashboard-icons/svg/sensu.svg",
    "name": "Sensu"
  },
  {
    "description": "Proxmox node/cluster/VM/LXC monitor",
    "discovery_pattern": "Endpoint response body from <ip>:7655/ contains Pulse",
    "logo_url": "https://cdn.jsdelivr.net/gh/homarr-labs/dashboard-icons/svg/pulse.svg",
    "name": "Pulse"
  },
  {
    "description": "Time-series monitoring and alerting system",
    "discovery_pattern": "Any of: (Endpoint response body from <ip>:80/metrics contains Prometheus, Endpoint response body from <ip>:80/graph contains Prometheus)",
    "logo_url": "https://cdn.jsdelivr.net/gh/homarr-labs/dashboard-icons/svg/prometheus.svg",
    "name": "Prometheus"
  },
  {
    "description": "Real-time performance monitoring",
    "discovery_pattern": "Endpoint response body from <ip>:19999/api/v1/info contains netdata",
    "logo_url": "https://cdn.jsdelivr.net/gh/homarr-labs/dashboard-icons/svg/netdata.svg",
    "name": "Netdata"
  },
  {
    "description": "Infrastructure monitoring",
    "discovery_pattern": "Endpoint response body from <ip>:80/nagios contains nagios",
    "logo_url": "https://cdn.jsdelivr.net/gh/homarr-labs/dashboard-icons/svg/nagios.svg",
    "name": "Nagios"
  },
  {
    "description": "Distributed tracing system",
    "discovery_pattern": "Endpoint response body from <ip>:16686/ contains jaeger",
    "logo_url": "https://cdn.jsdelivr.net/gh/homarr-labs/dashboard-icons/svg/jaeger.svg",
    "name": "Jaeger"
  },
  {
    "description": "Infrastructure monitoring",
    "discovery_pattern": "Endpoint response body from <ip>:5665/v1 contains icinga",
    "logo_url": "https://cdn.jsdelivr.net/gh/homarr-labs/dashboard-icons/svg/icinga.svg",
    "name": "Icinga"
  },
  {
    "description": "Security Information and Event Management (SIEM) solution and log analytics platform",
    "discovery_pattern": "All of: (Endpoint response from <ip> has header content-security-policy with value graylog, Endpoint response body from <ip>:9000/ contains Graylog)",
    "logo_url": "https://cdn.jsdelivr.net/gh/homarr-labs/dashboard-icons/svg/graylog.svg",
    "name": "Graylog"
  },
  {
    "description": "Analytics and monitoring visualization platform",
    "discovery_pattern": "Endpoint response body from <ip>:80/ contains grafana.com",
    "logo_url": "https://cdn.jsdelivr.net/gh/homarr-labs/dashboard-icons/svg/grafana.svg",
    "name": "Grafana"
  },
  {
    "description": "An open-source system cross-platform monitoring tool.",
    "discovery_pattern": "Endpoint response body from <ip>:61208/ contains Glances",
    "logo_url": "https://cdn.jsdelivr.net/gh/homarr-labs/dashboard-icons/svg/glances.svg",
    "name": "Glances"
  },
  {
    "description": "Automated developer-oriented status page",
    "discovery_pattern": "Endpoint response body from <ip>:8080/manifest.json contains Gatus",
    "logo_url": "https://cdn.jsdelivr.net/gh/homarr-labs/dashboard-icons/svg/gatus.svg",
    "name": "Gatus"
  },
  {
    "description": "Application performance monitoring",
    "discovery_pattern": "Endpoint response body from <ip>:8200/ contains apm",
    "logo_url": "https://cdn.jsdelivr.net/gh/homarr-labs/dashboard-icons/svg/elastic.svg",
    "name": "Elastic APM"
  },
  {
    "description": "Monitor temperatures, fan speeds, and power in real time.",
    "discovery_pattern": "Endpoint response body from <ip>:11987/ contains CoolerControl",
    "logo_url": "https://cdn.jsdelivr.net/gh/homarr-labs/dashboard-icons/svg/cooler-control.svg",
    "name": "CoolerControl"
  },
  {
    "description": "A single pane of glass for managing clustered & non-clustered Proxmox nodes",
    "discovery_pattern": "Endpoint response body from <ip>:8443/ contains pdm-ui_bundle.js",
    "logo_url": "https://cdn.jsdelivr.net/gh/homarr-labs/dashboard-icons/svg/proxmox.svg",
    "name": "Proxmox Datacenter Manager"
  },
  {
    "description": "A highly customizable link sharing platform",
    "discovery_pattern": "All of: (Endpoint response from <ip> has header set-cookie with value linkstack_session, Endpoint response body from <ip>:8080/ contains LinkStack)",
    "logo_url": "https://cdn.jsdelivr.net/gh/homarr-labs/dashboard-icons/svg/linkstack.svg",
    "name": "LinkStack"
  },
  {
    "description": "A self-hosted startpage and real-time status page",
    "discovery_pattern": "Endpoint response body from <ip>:8123/ contains Jump",
    "logo_url": "",
    "name": "Jump"
  },
  {
    "description": "A self-hosted dashboard for your homelab",
    "discovery_pattern": "Endpoint response body from <ip>:3000/site.webmanifest contains Homepage",
    "logo_url": "https://cdn.jsdelivr.net/gh/homarr-labs/dashboard-icons/webp/homepage.webp",
    "name": "Homepage"
  },
  {
    "description": "A sleek, modern dashboard",
    "discovery_pattern": "7575/tcp is open",
    "logo_url": "https://cdn.jsdelivr.net/gh/homarr-labs/dashboard-icons/svg/homarr.svg",
    "name": "Homarr"
  },
  {
    "description": "A self-hosted dashboard that puts all your feeds in one place",
    "discovery_pattern": "Endpoint response body from <ip>:8080/manifest.json contains Glance",
    "logo_url": "https://cdn.jsdelivr.net/gh/homarr-labs/dashboard-icons/svg/glance.svg",
    "name": "Glance"
>>>>>>> 87b46a9a
  },
  {
    "description": "Self-hosted Bitwarden-compatible server, written in Rust",
    "discovery_pattern": "Endpoint response body from <ip>:8000/manifest.json contains Vaultwarden Web",
    "logo_url": "https://cdn.jsdelivr.net/gh/homarr-labs/dashboard-icons/svg/vaultwarden.svg",
    "name": "Vaultwarden"
  },
  {
<<<<<<< HEAD
    "description": "Publishing platform",
    "discovery_pattern": "Endpoint response body from <ip>:2368/ contains ghost",
    "logo_url": "https://cdn.jsdelivr.net/gh/homarr-labs/dashboard-icons/png/ghost.png",
    "name": "Ghost"
  },
  {
    "description": "CI/CD server",
    "discovery_pattern": "Endpoint response body from <ip>:8111/ contains teamcity",
    "logo_url": "https://cdn.jsdelivr.net/gh/homarr-labs/dashboard-icons/svg/teamcity-light.svg",
    "name": "TeamCity"
  },
  {
    "description": "Multi-cloud CD platform",
    "discovery_pattern": "No match pattern provided",
    "logo_url": "https://simpleicons.org/icons/spinnaker.svg",
    "name": "Spinnaker"
  },
  {
    "description": "Cloud-native messaging system",
    "discovery_pattern": "Endpoint response body from <ip>:8222/varz contains ",
    "logo_url": "https://simpleicons.org/icons/natsdotio.svg",
    "name": "NATS"
  },
  {
    "description": "Automation server for CI/CD",
    "discovery_pattern": "Endpoint response body from <ip>:8080/ contains jenkins.io",
    "logo_url": "https://cdn.jsdelivr.net/gh/homarr-labs/dashboard-icons/svg/jenkins.svg",
    "name": "Jenkins"
=======
    "description": "Secrets management",
    "discovery_pattern": "Endpoint response body from <ip>:8200/v1/sys/health contains vault",
    "logo_url": "https://cdn.jsdelivr.net/gh/homarr-labs/dashboard-icons/svg/hashicorp-vault.svg",
    "name": "Vault"
  },
  {
    "description": "Generic LDAP directory service",
    "discovery_pattern": "389/tcp is open",
    "logo_url": "https://cdn.jsdelivr.net/gh/homarr-labs/dashboard-icons/svg/openldap.svg",
    "name": "Open LDAP"
  },
  {
    "description": "Identity and access management",
    "discovery_pattern": "Endpoint response body from <ip>:8080/ contains /keycloak/",
    "logo_url": "https://cdn.jsdelivr.net/gh/homarr-labs/dashboard-icons/svg/keycloak.svg",
    "name": "Keycloak"
  },
  {
    "description": "Identity management system",
    "discovery_pattern": "Endpoint response status is between 200 and 300, and response body from <ip>:80/ipa/ui contains ",
    "logo_url": "https://cdn.jsdelivr.net/gh/homarr-labs/dashboard-icons/svg/freeipa.svg",
    "name": "FreeIPA"
  },
  {
    "description": "Password manager",
    "discovery_pattern": "Endpoint response body from <ip>:80/api/config contains bitwarden",
    "logo_url": "https://cdn.jsdelivr.net/gh/homarr-labs/dashboard-icons/svg/bitwarden.svg",
    "name": "Bitwarden"
>>>>>>> 87b46a9a
  },
  {
    "description": "A self-hosted, open source identity provider",
    "discovery_pattern": "Any of: (Endpoint response body from <ip>:9000/ contains window.authentik, Endpoint response body from <ip>:9443/ contains window.authentik)",
    "logo_url": "https://cdn.jsdelivr.net/gh/homarr-labs/dashboard-icons/svg/authentik.svg",
    "name": "Authentik"
  },
  {
<<<<<<< HEAD
    "description": "Self-hosted GitHub",
    "discovery_pattern": "No match pattern provided",
    "logo_url": "https://cdn.jsdelivr.net/gh/homarr-labs/dashboard-icons/svg/github.svg",
    "name": "GitHub"
  },
  {
    "description": "Container-native CI platform",
    "discovery_pattern": "All of: (Endpoint response body from <ip>:80/ contains drone, Endpoint response body from <ip>:80/api/user contains )",
    "logo_url": "https://cdn.jsdelivr.net/gh/homarr-labs/dashboard-icons/png/drone.png",
    "name": "Drone"
  },
  {
    "description": "Git repository management",
    "discovery_pattern": "Endpoint response body from <ip>:7990/ contains bitbucket",
    "logo_url": "https://cdn.jsdelivr.net/gh/homarr-labs/dashboard-icons/svg/bitbucket.svg",
    "name": "Bitbucket Server"
  },
  {
    "description": "CI/CD server",
    "discovery_pattern": "Endpoint response body from <ip>:8085/ contains bamboo",
    "logo_url": "https://cdn.jsdelivr.net/gh/homarr-labs/dashboard-icons/svg/atlassian-bamboo.svg",
    "name": "Bamboo"
  },
  {
    "description": "GitOps continuous delivery",
    "discovery_pattern": "Endpoint response body from <ip>:8080/api/version contains argocd",
    "logo_url": "https://cdn.jsdelivr.net/gh/homarr-labs/dashboard-icons/svg/argo-cd.svg",
    "name": "ArgoCD"
  },
  {
    "description": "Ansible automation platform",
    "discovery_pattern": "Endpoint response status is between 200 and 300, and response body from <ip>:80/api/v2/ contains awx",
    "logo_url": "https://cdn.jsdelivr.net/gh/homarr-labs/dashboard-icons/svg/ansible.svg",
    "name": "AWX"
  },
  {
    "description": "Team communication platform",
    "discovery_pattern": "Endpoint response body from <ip>:3000/api/info contains rocket",
    "logo_url": "https://cdn.jsdelivr.net/gh/homarr-labs/dashboard-icons/svg/rocket-chat.svg",
    "name": "Rocket.Chat"
  },
  {
    "description": "Free and Open-Source CalDAV and CardDAV Server",
    "discovery_pattern": "Endpoint response body from <ip>:5232/.web/ contains Radicale Web Interface",
    "logo_url": "https://cdn.jsdelivr.net/gh/homarr-labs/dashboard-icons/svg/radicale.svg",
    "name": "Radicale"
  },
  {
    "description": "Team messaging platform",
    "discovery_pattern": "Endpoint response body from <ip>:8065/api/v4/system/ping contains ",
    "logo_url": "https://cdn.jsdelivr.net/gh/homarr-labs/dashboard-icons/svg/mattermost.svg",
    "name": "Mattermost"
  },
  {
    "description": "Project management platform",
    "discovery_pattern": "Endpoint response status is between 200 and 300, and response body from <ip>:8080/rest/api/2/serverInfo contains jira",
    "logo_url": "",
    "name": "Jira"
  },
  {
    "description": "Discussion platform",
    "discovery_pattern": "Endpoint response body from <ip>:80/srv/status contains discourse",
    "logo_url": "https://cdn.jsdelivr.net/gh/homarr-labs/dashboard-icons/svg/discourse.svg",
    "name": "Discourse"
  },
  {
    "description": "Team collaboration wiki",
    "discovery_pattern": "Endpoint response body from <ip>:8090/ contains confluence",
    "logo_url": "https://cdn.jsdelivr.net/gh/homarr-labs/dashboard-icons/svg/confluence.svg",
    "name": "Confluence"
  },
  {
    "description": "Message broker",
    "discovery_pattern": "Endpoint response body from <ip>:15672/ contains rabbitmq",
    "logo_url": "https://cdn.jsdelivr.net/gh/homarr-labs/dashboard-icons/svg/rabbitmq.svg",
    "name": "RabbitMQ"
  },
  {
    "description": "Simple HTTP-based pub-sub notification service",
    "discovery_pattern": "Any of: (Endpoint response body from <ip>:80/ contains ntfy web, Endpoint response body from <ip>:2856/ contains ntfy web)",
    "logo_url": "https://cdn.jsdelivr.net/gh/homarr-labs/dashboard-icons/svg/ntfy.svg",
    "name": "Ntfy"
  },
  {
    "description": "Generic MQTT broker",
    "discovery_pattern": "Any of: (1883/tcp is open, 8883/tcp is open)",
    "logo_url": "https://cdn.jsdelivr.net/gh/homarr-labs/dashboard-icons/svg/mqtt.svg",
    "name": "MQTT"
  },
  {
    "description": "Event streaming platform",
    "discovery_pattern": "9092/tcp is open",
    "logo_url": "https://simpleicons.org/icons/apachekafka.svg",
    "name": "Kafka"
  },
  {
    "description": "Message broker",
    "discovery_pattern": "Endpoint response body from <ip>:8161/admin contains activemq",
    "logo_url": "https://www.vectorlogo.zone/logos/apache_activemq/apache_activemq-icon.svg",
    "name": "ActiveMQ"
  },
  {
    "description": "In-memory data store and cache",
    "discovery_pattern": "6379/tcp is open",
    "logo_url": "https://cdn.jsdelivr.net/gh/homarr-labs/dashboard-icons/svg/redis.svg",
    "name": "Redis"
  },
  {
    "description": "Open-source relational database",
    "discovery_pattern": "5432/tcp is open",
    "logo_url": "https://cdn.jsdelivr.net/gh/homarr-labs/dashboard-icons/svg/postgresql.svg",
    "name": "PostgreSQL"
  },
  {
    "description": "Enterprise relational database",
    "discovery_pattern": "1521/tcp is open",
    "logo_url": "https://cdn.jsdelivr.net/gh/homarr-labs/dashboard-icons/svg/oracle.svg",
    "name": "Oracle Database"
  },
  {
    "description": "Open-source relational database",
    "discovery_pattern": "3306/tcp is open",
    "logo_url": "https://cdn.jsdelivr.net/gh/homarr-labs/dashboard-icons/svg/mysql.svg",
    "name": "MySQL"
  },
  {
    "description": "Microsoft relational database",
    "discovery_pattern": "1433/tcp is open",
    "logo_url": "https://cdn.jsdelivr.net/gh/homarr-labs/dashboard-icons/svg/microsoft-sql-server-light.svg",
    "name": "Microsoft SQL Server"
  },
  {
    "description": "NoSQL document database",
    "discovery_pattern": "27017/tcp is open",
    "logo_url": "https://cdn.jsdelivr.net/gh/homarr-labs/dashboard-icons/svg/mongodb.svg",
    "name": "MongoDB"
  },
  {
    "description": "MySQL-compatible relational database",
    "discovery_pattern": "No match pattern provided",
    "logo_url": "https://cdn.jsdelivr.net/gh/homarr-labs/dashboard-icons/svg/mariadb.svg",
    "name": "MariaDB"
  },
  {
    "description": "NoSQL document database",
    "discovery_pattern": "Endpoint response body from <ip>:5984/ contains couchdb",
    "logo_url": "https://cdn.jsdelivr.net/gh/homarr-labs/dashboard-icons/svg/couchdb.svg",
    "name": "CouchDB"
  },
  {
    "description": "Distributed NoSQL database",
    "discovery_pattern": "9042/tcp is open",
    "logo_url": "https://cdn.jsdelivr.net/gh/homarr-labs/dashboard-icons/svg/apache-cassandra.svg",
    "name": "Cassandra"
  },
  {
    "description": "Kubernetes management",
    "discovery_pattern": "Endpoint response body from <ip>:80/v3 contains rancher",
    "logo_url": "https://cdn.jsdelivr.net/gh/homarr-labs/dashboard-icons/svg/rancher.svg",
    "name": "Rancher"
  },
  {
    "description": "Open-source virtualization management platform",
    "discovery_pattern": "Any of: (Endpoint response body from <ip>:8006/ contains proxmox, 8006/tcp is open)",
    "logo_url": "https://cdn.jsdelivr.net/gh/homarr-labs/dashboard-icons/svg/proxmox.svg",
    "name": "Proxmox VE"
  },
  {
    "description": "Container management web interface",
    "discovery_pattern": "Any of: (Endpoint response body from <ip>:9443/#!/auth contains portainer.io, Endpoint response body from <ip>:9000/ contains portainer.io)",
    "logo_url": "https://cdn.jsdelivr.net/gh/homarr-labs/dashboard-icons/svg/portainer.svg",
    "name": "Portainer"
  },
  {
    "description": "Enterprise Kubernetes",
    "discovery_pattern": "Endpoint response body from <ip>:6443/healthz contains openshift",
    "logo_url": "https://cdn.jsdelivr.net/gh/homarr-labs/dashboard-icons/svg/openshift.svg",
    "name": "OpenShift"
  },
  {
    "description": "Workload orchestration",
    "discovery_pattern": "Endpoint response body from <ip>:4646/v1/status/leader contains ",
    "logo_url": "https://cdn.jsdelivr.net/gh/homarr-labs/dashboard-icons/svg/nomad.svg",
    "name": "Nomad"
  },
  {
    "description": "Container orchestration platform",
    "discovery_pattern": "All of: (6443/tcp is open, Any of: (10250/tcp is open, 10259/tcp is open, 10257/tcp is open, 10256/tcp is open))",
    "logo_url": "https://cdn.jsdelivr.net/gh/homarr-labs/dashboard-icons/svg/kubernetes.svg",
    "name": "Kubernetes"
  },
  {
    "description": "Docker native clustering and orchestration",
    "discovery_pattern": "All of: (2377/tcp is open, 7946/tcp is open)",
    "logo_url": "https://cdn.jsdelivr.net/gh/homarr-labs/dashboard-icons/svg/docker.svg",
    "name": "Docker Swarm"
  },
  {
    "description": "A generic docker container",
    "discovery_pattern": "All of: (Service is running in a docker container, A custom match pattern evaluated at runtime)",
    "logo_url": "https://cdn.jsdelivr.net/gh/homarr-labs/dashboard-icons/svg/docker.svg",
    "name": "Docker Container"
  },
  {
    "description": "Z-Wave controller server",
    "discovery_pattern": "Endpoint response body from <ip>:8091/health contains ",
    "logo_url": "https://cdn.jsdelivr.net/gh/homarr-labs/dashboard-icons/svg/z-wave-js-ui.svg",
    "name": "Z-Wave JS"
  },
  {
    "description": "Zigbee to MQTT bridge",
    "discovery_pattern": "Endpoint response body from <ip>:8080/ contains Zigbee2MQTT WindFront",
    "logo_url": "https://cdn.jsdelivr.net/gh/homarr-labs/dashboard-icons/svg/zigbee2mqtt.svg",
    "name": "Zigbee2MQTT"
  },
  {
    "description": "Philips Hue Bridge for lighting control",
    "discovery_pattern": "All of: (MAC Address belongs to Philips Lighting BV, Endpoint response body from <ip>:80/ contains hue)",
    "logo_url": "https://simpleicons.org/icons/philipshue.svg",
    "name": "Philips Hue Bridge"
  },
  {
    "description": "Home automation platform",
    "discovery_pattern": "Endpoint response body from <ip>:8080/rest/ contains openhab",
    "logo_url": "https://cdn.jsdelivr.net/gh/homarr-labs/dashboard-icons/svg/openhab.svg",
    "name": "openHAB"
  },
  {
    "description": "Open-source home automation platform",
    "discovery_pattern": "Endpoint response body from <ip>:8123/ contains home assistant",
    "logo_url": "https://cdn.jsdelivr.net/gh/homarr-labs/dashboard-icons/svg/home-assistant.svg",
    "name": "Home Assistant"
=======
    "description": "Microsoft directory service",
    "discovery_pattern": "All of: (389/tcp is open, 445/tcp is open, 88/tcp is open)",
    "logo_url": "https://cdn.jsdelivr.net/gh/homarr-labs/dashboard-icons/svg/microsoft.svg",
    "name": "Active Directory"
  },
  {
    "description": "Content management system",
    "discovery_pattern": "Endpoint response body from <ip>:80/ contains wp-content",
    "logo_url": "https://cdn.jsdelivr.net/gh/homarr-labs/dashboard-icons/svg/wordpress.svg",
    "name": "WordPress"
  },
  {
    "description": "A generic web service",
    "discovery_pattern": "No match pattern provided",
    "logo_url": "",
    "name": "Web Service"
  },
  {
    "description": "Java servlet container",
    "discovery_pattern": "Endpoint response body from <ip>:8080/ contains apache tomcat",
    "logo_url": "https://cdn.jsdelivr.net/gh/homarr-labs/dashboard-icons/svg/apache-tomcat.svg",
    "name": "Tomcat"
  },
  {
    "description": "Publishing platform",
    "discovery_pattern": "Endpoint response body from <ip>:2368/ contains ghost",
    "logo_url": "https://cdn.jsdelivr.net/gh/homarr-labs/dashboard-icons/png/ghost.png",
    "name": "Ghost"
  },
  {
    "description": "CI/CD server",
    "discovery_pattern": "Endpoint response body from <ip>:8111/ contains teamcity",
    "logo_url": "https://cdn.jsdelivr.net/gh/homarr-labs/dashboard-icons/svg/teamcity-light.svg",
    "name": "TeamCity"
  },
  {
    "description": "Multi-cloud CD platform",
    "discovery_pattern": "No match pattern provided",
    "logo_url": "https://simpleicons.org/icons/spinnaker.svg",
    "name": "Spinnaker"
  },
  {
    "description": "Cloud-native messaging system",
    "discovery_pattern": "Endpoint response body from <ip>:8222/varz contains ",
    "logo_url": "https://simpleicons.org/icons/natsdotio.svg",
    "name": "NATS"
  },
  {
    "description": "Automation server for CI/CD",
    "discovery_pattern": "Endpoint response body from <ip>:8080/ contains jenkins.io",
    "logo_url": "https://cdn.jsdelivr.net/gh/homarr-labs/dashboard-icons/svg/jenkins.svg",
    "name": "Jenkins"
  },
  {
    "description": "DevOps platform",
    "discovery_pattern": "All of: (Endpoint response from <ip> has header content-security-policy with value gitlab, Endpoint response body from <ip>:80/ contains gitlab)",
    "logo_url": "https://cdn.jsdelivr.net/gh/homarr-labs/dashboard-icons/svg/gitlab.svg",
    "name": "GitLab"
  },
  {
    "description": "Self-hosted GitHub",
    "discovery_pattern": "No match pattern provided",
    "logo_url": "https://cdn.jsdelivr.net/gh/homarr-labs/dashboard-icons/svg/github.svg",
    "name": "GitHub"
  },
  {
    "description": "Container-native CI platform",
    "discovery_pattern": "All of: (Endpoint response body from <ip>:80/ contains drone, Endpoint response body from <ip>:80/api/user contains )",
    "logo_url": "https://cdn.jsdelivr.net/gh/homarr-labs/dashboard-icons/png/drone.png",
    "name": "Drone"
  },
  {
    "description": "Git repository management",
    "discovery_pattern": "Endpoint response body from <ip>:7990/ contains bitbucket",
    "logo_url": "https://cdn.jsdelivr.net/gh/homarr-labs/dashboard-icons/svg/bitbucket.svg",
    "name": "Bitbucket Server"
  },
  {
    "description": "CI/CD server",
    "discovery_pattern": "Endpoint response body from <ip>:8085/ contains bamboo",
    "logo_url": "https://cdn.jsdelivr.net/gh/homarr-labs/dashboard-icons/svg/atlassian-bamboo.svg",
    "name": "Bamboo"
  },
  {
    "description": "GitOps continuous delivery",
    "discovery_pattern": "Endpoint response body from <ip>:8080/api/version contains argocd",
    "logo_url": "https://cdn.jsdelivr.net/gh/homarr-labs/dashboard-icons/svg/argo-cd.svg",
    "name": "ArgoCD"
  },
  {
    "description": "Ansible automation platform",
    "discovery_pattern": "Endpoint response status is between 200 and 300, and response body from <ip>:80/api/v2/ contains awx",
    "logo_url": "https://cdn.jsdelivr.net/gh/homarr-labs/dashboard-icons/svg/ansible.svg",
    "name": "AWX"
  },
  {
    "description": "Team communication platform",
    "discovery_pattern": "Endpoint response body from <ip>:3000/api/info contains rocket",
    "logo_url": "https://cdn.jsdelivr.net/gh/homarr-labs/dashboard-icons/svg/rocket-chat.svg",
    "name": "Rocket.Chat"
  },
  {
    "description": "Free and Open-Source CalDAV and CardDAV Server",
    "discovery_pattern": "Endpoint response body from <ip>:5232/.web/ contains Radicale Web Interface",
    "logo_url": "https://cdn.jsdelivr.net/gh/homarr-labs/dashboard-icons/svg/radicale.svg",
    "name": "Radicale"
  },
  {
    "description": "Team messaging platform",
    "discovery_pattern": "Endpoint response body from <ip>:8065/api/v4/system/ping contains ",
    "logo_url": "https://cdn.jsdelivr.net/gh/homarr-labs/dashboard-icons/svg/mattermost.svg",
    "name": "Mattermost"
  },
  {
    "description": "Project management platform",
    "discovery_pattern": "Endpoint response status is between 200 and 300, and response body from <ip>:8080/rest/api/2/serverInfo contains jira",
    "logo_url": "",
    "name": "Jira"
  },
  {
    "description": "Discussion platform",
    "discovery_pattern": "Endpoint response body from <ip>:80/srv/status contains discourse",
    "logo_url": "https://cdn.jsdelivr.net/gh/homarr-labs/dashboard-icons/svg/discourse.svg",
    "name": "Discourse"
  },
  {
    "description": "Team collaboration wiki",
    "discovery_pattern": "Endpoint response body from <ip>:8090/ contains confluence",
    "logo_url": "https://cdn.jsdelivr.net/gh/homarr-labs/dashboard-icons/svg/confluence.svg",
    "name": "Confluence"
  },
  {
    "description": "Message broker",
    "discovery_pattern": "Endpoint response body from <ip>:15672/ contains rabbitmq",
    "logo_url": "https://cdn.jsdelivr.net/gh/homarr-labs/dashboard-icons/svg/rabbitmq.svg",
    "name": "RabbitMQ"
  },
  {
    "description": "Simple HTTP-based pub-sub notification service",
    "discovery_pattern": "Any of: (Endpoint response body from <ip>:80/ contains ntfy web, Endpoint response body from <ip>:2856/ contains ntfy web)",
    "logo_url": "https://cdn.jsdelivr.net/gh/homarr-labs/dashboard-icons/svg/ntfy.svg",
    "name": "Ntfy"
  },
  {
    "description": "Generic MQTT broker",
    "discovery_pattern": "Any of: (1883/tcp is open, 8883/tcp is open)",
    "logo_url": "https://cdn.jsdelivr.net/gh/homarr-labs/dashboard-icons/svg/mqtt.svg",
    "name": "MQTT"
  },
  {
    "description": "Event streaming platform",
    "discovery_pattern": "9092/tcp is open",
    "logo_url": "https://simpleicons.org/icons/apachekafka.svg",
    "name": "Kafka"
  },
  {
    "description": "Message broker",
    "discovery_pattern": "Endpoint response body from <ip>:8161/admin contains activemq",
    "logo_url": "https://www.vectorlogo.zone/logos/apache_activemq/apache_activemq-icon.svg",
    "name": "ActiveMQ"
  },
  {
    "description": "In-memory data store and cache",
    "discovery_pattern": "6379/tcp is open",
    "logo_url": "https://cdn.jsdelivr.net/gh/homarr-labs/dashboard-icons/svg/redis.svg",
    "name": "Redis"
  },
  {
    "description": "Open-source relational database",
    "discovery_pattern": "5432/tcp is open",
    "logo_url": "https://cdn.jsdelivr.net/gh/homarr-labs/dashboard-icons/svg/postgresql.svg",
    "name": "PostgreSQL"
  },
  {
    "description": "Enterprise relational database",
    "discovery_pattern": "1521/tcp is open",
    "logo_url": "https://cdn.jsdelivr.net/gh/homarr-labs/dashboard-icons/svg/oracle.svg",
    "name": "Oracle Database"
  },
  {
    "description": "Open-source relational database",
    "discovery_pattern": "3306/tcp is open",
    "logo_url": "https://cdn.jsdelivr.net/gh/homarr-labs/dashboard-icons/svg/mysql.svg",
    "name": "MySQL"
  },
  {
    "description": "Microsoft relational database",
    "discovery_pattern": "1433/tcp is open",
    "logo_url": "https://cdn.jsdelivr.net/gh/homarr-labs/dashboard-icons/svg/microsoft-sql-server-light.svg",
    "name": "Microsoft SQL Server"
  },
  {
    "description": "NoSQL document database",
    "discovery_pattern": "27017/tcp is open",
    "logo_url": "https://cdn.jsdelivr.net/gh/homarr-labs/dashboard-icons/svg/mongodb.svg",
    "name": "MongoDB"
>>>>>>> 87b46a9a
  },
  {
    "description": "ESP device management",
    "discovery_pattern": "6052/tcp is open",
    "logo_url": "https://cdn.jsdelivr.net/gh/homarr-labs/dashboard-icons/svg/esphome.svg",
    "name": "ESPHome"
  },
  {
<<<<<<< HEAD
    "description": "Home automation system",
    "discovery_pattern": "Endpoint response body from <ip>:8080/json.htm contains domoticz",
    "logo_url": "https://cdn.jsdelivr.net/gh/homarr-labs/dashboard-icons/png/domoticz.png",
    "name": "Domoticz"
  },
  {
    "description": "Monitor, view analytics, and receive notifications about your Plex Media Server.",
    "discovery_pattern": "Endpoint response body from <ip>:8181/ contains Tautulli",
    "logo_url": "https://cdn.jsdelivr.net/gh/homarr-labs/dashboard-icons/svg/tautulli.svg",
    "name": "Tautulli"
=======
    "description": "NoSQL document database",
    "discovery_pattern": "Endpoint response body from <ip>:5984/ contains couchdb",
    "logo_url": "https://cdn.jsdelivr.net/gh/homarr-labs/dashboard-icons/svg/couchdb.svg",
    "name": "CouchDB"
  },
  {
    "description": "Distributed NoSQL database",
    "discovery_pattern": "9042/tcp is open",
    "logo_url": "https://cdn.jsdelivr.net/gh/homarr-labs/dashboard-icons/svg/apache-cassandra.svg",
    "name": "Cassandra"
  },
  {
    "description": "Kubernetes management",
    "discovery_pattern": "Endpoint response body from <ip>:80/v3 contains rancher",
    "logo_url": "https://cdn.jsdelivr.net/gh/homarr-labs/dashboard-icons/svg/rancher.svg",
    "name": "Rancher"
  },
  {
    "description": "Open-source virtualization management platform",
    "discovery_pattern": "Any of: (Endpoint response body from <ip>:8006/ contains proxmox, 8006/tcp is open)",
    "logo_url": "https://cdn.jsdelivr.net/gh/homarr-labs/dashboard-icons/svg/proxmox.svg",
    "name": "Proxmox VE"
  },
  {
    "description": "Container management web interface",
    "discovery_pattern": "Any of: (Endpoint response body from <ip>:9443/#!/auth contains portainer.io, Endpoint response body from <ip>:9000/ contains portainer.io)",
    "logo_url": "https://cdn.jsdelivr.net/gh/homarr-labs/dashboard-icons/svg/portainer.svg",
    "name": "Portainer"
>>>>>>> 87b46a9a
  },
  {
    "description": "A modern client-server application for the Soulseek file-sharing network",
    "discovery_pattern": "All of: (Endpoint response body from <ip>:5030/ contains slskd, Endpoint response body from <ip>:5030/api/v0/session/enabled contains true)",
    "logo_url": "https://cdn.jsdelivr.net/gh/homarr-labs/dashboard-icons/svg/slskd.svg",
    "name": "Slskd"
  },
  {
<<<<<<< HEAD
    "description": "Media server for streaming personal content",
    "discovery_pattern": "Any of: (Endpoint response body from <ip>:32400/web/index.html contains Plex, Endpoint response status is between 401 and 401, and response from <ip>:32400 has header X-Plex-Protocol with value 1.0)",
    "logo_url": "https://cdn.jsdelivr.net/gh/homarr-labs/dashboard-icons/svg/plex.svg",
    "name": "Plex Media Server"
  },
  {
    "description": "Open source software application for managing requests for your media library.",
    "discovery_pattern": "All of: (Endpoint response body from <ip>:5055/site.webmanifest contains Overseerr, Not (Endpoint response body from <ip>:5055/ contains Jellyseerr))",
    "logo_url": "https://cdn.jsdelivr.net/gh/homarr-labs/dashboard-icons/svg/overseerr.svg",
    "name": "Overseerr"
  },
  {
    "description": "A media server for your comics, mangas, BDs, magazines and eBooks.",
    "discovery_pattern": "Endpoint response body from <ip>:25600/ contains Komga",
    "logo_url": "https://cdn.jsdelivr.net/gh/homarr-labs/dashboard-icons/svg/komga.svg",
    "name": "Komga"
  },
  {
    "description": "Open source software application for managing requests for your media library.",
    "discovery_pattern": "All of: (Endpoint response body from <ip>:3000/ contains Jellystat, Endpoint response body from <ip>:3000/ contains Jellyfin stats for the masses)",
    "logo_url": "https://cdn.jsdelivr.net/gh/homarr-labs/dashboard-icons/svg/jellystat.svg",
    "name": "Jellystat"
  },
  {
    "description": "Open source software application for managing requests for your media library.",
    "discovery_pattern": "Endpoint response body from <ip>:5055/ contains Jellyseerr",
    "logo_url": "https://cdn.jsdelivr.net/gh/homarr-labs/dashboard-icons/svg/jellyseerr.svg",
    "name": "Jellyseerr"
  },
  {
    "description": "Free media server for personal streaming",
    "discovery_pattern": "Endpoint response body from <ip>:80/System/Info/Public contains Jellyfin",
    "logo_url": "https://cdn.jsdelivr.net/gh/homarr-labs/dashboard-icons/svg/jellyfin.svg",
    "name": "Jellyfin"
=======
    "description": "Workload orchestration",
    "discovery_pattern": "Endpoint response body from <ip>:4646/v1/status/leader contains ",
    "logo_url": "https://cdn.jsdelivr.net/gh/homarr-labs/dashboard-icons/svg/nomad.svg",
    "name": "Nomad"
  },
  {
    "description": "Container orchestration platform",
    "discovery_pattern": "All of: (6443/tcp is open, Any of: (10250/tcp is open, 10259/tcp is open, 10257/tcp is open, 10256/tcp is open))",
    "logo_url": "https://cdn.jsdelivr.net/gh/homarr-labs/dashboard-icons/svg/kubernetes.svg",
    "name": "Kubernetes"
  },
  {
    "description": "Docker native clustering and orchestration",
    "discovery_pattern": "All of: (2377/tcp is open, 7946/tcp is open)",
    "logo_url": "https://cdn.jsdelivr.net/gh/homarr-labs/dashboard-icons/svg/docker.svg",
    "name": "Docker Swarm"
  },
  {
    "description": "A generic docker container",
    "discovery_pattern": "All of: (Service is running in a docker container, A custom match pattern evaluated at runtime)",
    "logo_url": "https://cdn.jsdelivr.net/gh/homarr-labs/dashboard-icons/svg/docker.svg",
    "name": "Docker Container"
  },
  {
    "description": "Z-Wave controller server",
    "discovery_pattern": "Endpoint response body from <ip>:8091/health contains ",
    "logo_url": "https://cdn.jsdelivr.net/gh/homarr-labs/dashboard-icons/svg/z-wave-js-ui.svg",
    "name": "Z-Wave JS"
  },
  {
    "description": "Zigbee to MQTT bridge",
    "discovery_pattern": "Endpoint response body from <ip>:8080/ contains Zigbee2MQTT WindFront",
    "logo_url": "https://cdn.jsdelivr.net/gh/homarr-labs/dashboard-icons/svg/zigbee2mqtt.svg",
    "name": "Zigbee2MQTT"
  },
  {
    "description": "Philips Hue Bridge for lighting control",
    "discovery_pattern": "All of: (MAC Address belongs to Philips Lighting BV, Endpoint response body from <ip>:80/ contains hue)",
    "logo_url": "https://simpleicons.org/icons/philipshue.svg",
    "name": "Philips Hue Bridge"
  },
  {
    "description": "Home automation platform",
    "discovery_pattern": "Endpoint response body from <ip>:8080/rest/ contains openhab",
    "logo_url": "https://cdn.jsdelivr.net/gh/homarr-labs/dashboard-icons/svg/openhab.svg",
    "name": "openHAB"
>>>>>>> 87b46a9a
  },
  {
    "description": "Open-source home automation platform",
    "discovery_pattern": "Endpoint response body from <ip>:8123/ contains home assistant",
    "logo_url": "https://cdn.jsdelivr.net/gh/homarr-labs/dashboard-icons/svg/home-assistant.svg",
    "name": "Home Assistant"
  },
  {
<<<<<<< HEAD
    "description": "Personal media server with streaming capabilities",
    "discovery_pattern": "Endpoint response body from <ip>:8096/emby/System/Info/Public contains Emby",
    "logo_url": "https://cdn.jsdelivr.net/gh/homarr-labs/dashboard-icons/svg/emby.svg",
    "name": "Emby"
  },
  {
    "description": "Self-hosted audiobook and podcast server.",
    "discovery_pattern": "13378/tcp is open",
    "logo_url": "https://cdn.jsdelivr.net/gh/homarr-labs/dashboard-icons/svg/audiobookshelf.svg",
    "name": "AudioBookShelf"
  },
  {
    "description": "Backup and replication",
    "discovery_pattern": "9392/tcp is open",
    "logo_url": "https://cdn.jsdelivr.net/gh/homarr-labs/dashboard-icons/svg/veeam.svg",
    "name": "Veeam"
  },
  {
    "description": "Fast and secure backup program",
    "discovery_pattern": "All of: (8000/tcp is open, Endpoint response body from <ip>:80/ contains restic)",
    "logo_url": "",
    "name": "Restic"
  },
  {
    "description": "Encrypted, incremental and deduplicated backups for Proxmox VMs, LXCs, and hosts",
    "discovery_pattern": "Any of: (Endpoint response body from <ip>:8007/ contains proxmox-backup-gui, 8007/tcp is open)",
    "logo_url": "https://cdn.jsdelivr.net/gh/homarr-labs/dashboard-icons/svg/proxmox.svg",
    "name": "Proxmox Backup Server"
  },
  {
    "description": "Cross-platform backup client with encryption",
    "discovery_pattern": "Endpoint response body from <ip>:8200/ngax/index.html contains Duplicati",
    "logo_url": "https://cdn.jsdelivr.net/gh/homarr-labs/dashboard-icons/svg/duplicati.svg",
    "name": "Duplicati"
  },
  {
    "description": "Network backup solution",
    "discovery_pattern": "9101/tcp is open",
    "logo_url": "https://cdn.jsdelivr.net/gh/homarr-labs/dashboard-icons/png/bacula.png",
    "name": "Bacula"
  },
  {
    "description": "Open-source network attached storage system",
    "discovery_pattern": "All of: (445/tcp is open, Endpoint response body from <ip>:80/ contains TrueNAS)",
    "logo_url": "https://cdn.jsdelivr.net/gh/homarr-labs/dashboard-icons/svg/truenas.svg",
    "name": "TrueNAS"
=======
    "description": "ESP device management",
    "discovery_pattern": "6052/tcp is open",
    "logo_url": "https://cdn.jsdelivr.net/gh/homarr-labs/dashboard-icons/svg/esphome.svg",
    "name": "ESPHome"
  },
  {
    "description": "Home automation system",
    "discovery_pattern": "Endpoint response body from <ip>:8080/json.htm contains domoticz",
    "logo_url": "https://cdn.jsdelivr.net/gh/homarr-labs/dashboard-icons/png/domoticz.png",
    "name": "Domoticz"
  },
  {
    "description": "Monitor, view analytics, and receive notifications about your Plex Media Server.",
    "discovery_pattern": "Endpoint response body from <ip>:8181/ contains Tautulli",
    "logo_url": "https://cdn.jsdelivr.net/gh/homarr-labs/dashboard-icons/svg/tautulli.svg",
    "name": "Tautulli"
  },
  {
    "description": "A modern client-server application for the Soulseek file-sharing network",
    "discovery_pattern": "All of: (Endpoint response body from <ip>:5030/ contains slskd, Endpoint response body from <ip>:5030/api/v0/session/enabled contains true)",
    "logo_url": "https://cdn.jsdelivr.net/gh/homarr-labs/dashboard-icons/svg/slskd.svg",
    "name": "Slskd"
  },
  {
    "description": "Media server for streaming personal content",
    "discovery_pattern": "Any of: (Endpoint response body from <ip>:32400/web/index.html contains Plex, Endpoint response status is between 401 and 401, and response from <ip>:32400 has header X-Plex-Protocol with value 1.0)",
    "logo_url": "https://cdn.jsdelivr.net/gh/homarr-labs/dashboard-icons/svg/plex.svg",
    "name": "Plex Media Server"
  },
  {
    "description": "Open source software application for managing requests for your media library.",
    "discovery_pattern": "All of: (Endpoint response body from <ip>:5055/site.webmanifest contains Overseerr, Not (Endpoint response body from <ip>:5055/ contains Jellyseerr))",
    "logo_url": "https://cdn.jsdelivr.net/gh/homarr-labs/dashboard-icons/svg/overseerr.svg",
    "name": "Overseerr"
  },
  {
    "description": "A media server for your comics, mangas, BDs, magazines and eBooks.",
    "discovery_pattern": "Endpoint response body from <ip>:25600/ contains Komga",
    "logo_url": "https://cdn.jsdelivr.net/gh/homarr-labs/dashboard-icons/svg/komga.svg",
    "name": "Komga"
  },
  {
    "description": "Open source software application for managing requests for your media library.",
    "discovery_pattern": "All of: (Endpoint response body from <ip>:3000/ contains Jellystat, Endpoint response body from <ip>:3000/ contains Jellyfin stats for the masses)",
    "logo_url": "https://cdn.jsdelivr.net/gh/homarr-labs/dashboard-icons/svg/jellystat.svg",
    "name": "Jellystat"
  },
  {
    "description": "Open source software application for managing requests for your media library.",
    "discovery_pattern": "Endpoint response body from <ip>:5055/ contains Jellyseerr",
    "logo_url": "https://cdn.jsdelivr.net/gh/homarr-labs/dashboard-icons/svg/jellyseerr.svg",
    "name": "Jellyseerr"
  },
  {
    "description": "Free media server for personal streaming",
    "discovery_pattern": "Endpoint response body from <ip>:80/System/Info/Public contains Jellyfin",
    "logo_url": "https://cdn.jsdelivr.net/gh/homarr-labs/dashboard-icons/svg/jellyfin.svg",
    "name": "Jellyfin"
  },
  {
    "description": "Self-hosted photo and video management solution",
    "discovery_pattern": "Endpoint response body from <ip>:2283/photos contains Immich",
    "logo_url": "https://cdn.jsdelivr.net/gh/homarr-labs/dashboard-icons/svg/immich.svg",
    "name": "Immich"
>>>>>>> 87b46a9a
  },
  {
    "description": "Synology DiskStation Manager NAS system",
    "discovery_pattern": "All of: (Endpoint response body from <ip>:80/ contains synology, 21/tcp is open)",
    "logo_url": "https://cdn.jsdelivr.net/gh/homarr-labs/dashboard-icons/svg/synology.svg",
    "name": "Synology DSM"
  },
  {
<<<<<<< HEAD
    "description": "Continuous file synchronization service",
    "discovery_pattern": "All of: (Endpoint response body from <ip>:80/ contains Syncthing, 22000/tcp is open)",
    "logo_url": "https://cdn.jsdelivr.net/gh/homarr-labs/dashboard-icons/svg/syncthing.svg",
    "name": "Syncthing"
  },
  {
    "description": "File hosting platform",
    "discovery_pattern": "Endpoint response body from <ip>:8000/api2/ping contains seafile",
    "logo_url": "https://cdn.jsdelivr.net/gh/homarr-labs/dashboard-icons/svg/seafile.svg",
    "name": "Seafile"
  },
  {
    "description": "Generic SMB file server",
    "discovery_pattern": "445/tcp is open",
    "logo_url": "",
    "name": "Samba"
  },
  {
    "description": "QNAP network attached storage system",
    "discovery_pattern": "All of: (21/tcp is open, Any of: (Endpoint response body from <ip>:80/ contains QNAP, Endpoint response body from <ip>:8080/ contains QNAP))",
    "logo_url": "https://cdn.jsdelivr.net/gh/homarr-labs/dashboard-icons/svg/qnap.svg",
    "name": "QNAP NAS"
  },
  {
    "description": "File sync and share",
    "discovery_pattern": "Endpoint response body from <ip>:80/status.php contains owncloud",
    "logo_url": "https://cdn.jsdelivr.net/gh/homarr-labs/dashboard-icons/svg/owncloud.svg",
    "name": "ownCloud"
  },
  {
    "description": "Debian-based NAS solution",
    "discovery_pattern": "All of: (445/tcp is open, Endpoint response body from <ip>:80/ contains openmediavault)",
    "logo_url": "https://cdn.jsdelivr.net/gh/homarr-labs/dashboard-icons/svg/openmediavault.svg",
    "name": "OpenMediaVault"
  },
  {
    "description": "Generic network file system",
    "discovery_pattern": "2049/tcp is open",
    "logo_url": "",
    "name": "NFS"
  },
  {
    "description": "Self-hosted cloud storage and collaboration platform",
    "discovery_pattern": "Any of: (Endpoint response body from <ip>:80/core/css/server.css contains Nextcloud GmbH, Endpoint response body from <ip>:443/core/css/server.css contains Nextcloud GmbH)",
    "logo_url": "https://cdn.jsdelivr.net/gh/homarr-labs/dashboard-icons/svg/nextcloud.svg",
    "name": "NextCloud"
  },
  {
=======
    "description": "Self-hosted audiobook and podcast server.",
    "discovery_pattern": "13378/tcp is open",
    "logo_url": "https://cdn.jsdelivr.net/gh/homarr-labs/dashboard-icons/svg/audiobookshelf.svg",
    "name": "AudioBookShelf"
  },
  {
    "description": "Backup and replication",
    "discovery_pattern": "9392/tcp is open",
    "logo_url": "https://cdn.jsdelivr.net/gh/homarr-labs/dashboard-icons/svg/veeam.svg",
    "name": "Veeam"
  },
  {
    "description": "Fast and secure backup program",
    "discovery_pattern": "All of: (8000/tcp is open, Endpoint response body from <ip>:80/ contains restic)",
    "logo_url": "",
    "name": "Restic"
  },
  {
    "description": "Encrypted, incremental and deduplicated backups for Proxmox VMs, LXCs, and hosts",
    "discovery_pattern": "Any of: (Endpoint response body from <ip>:8007/ contains proxmox-backup-gui, 8007/tcp is open)",
    "logo_url": "https://cdn.jsdelivr.net/gh/homarr-labs/dashboard-icons/svg/proxmox.svg",
    "name": "Proxmox Backup Server"
  },
  {
    "description": "Cross-platform backup client with encryption",
    "discovery_pattern": "Endpoint response body from <ip>:8200/ngax/index.html contains Duplicati",
    "logo_url": "https://cdn.jsdelivr.net/gh/homarr-labs/dashboard-icons/svg/duplicati.svg",
    "name": "Duplicati"
  },
  {
    "description": "Network backup solution",
    "discovery_pattern": "9101/tcp is open",
    "logo_url": "https://cdn.jsdelivr.net/gh/homarr-labs/dashboard-icons/png/bacula.png",
    "name": "Bacula"
  },
  {
    "description": "Open-source network attached storage system",
    "discovery_pattern": "All of: (445/tcp is open, Endpoint response body from <ip>:80/ contains TrueNAS)",
    "logo_url": "https://cdn.jsdelivr.net/gh/homarr-labs/dashboard-icons/svg/truenas.svg",
    "name": "TrueNAS"
  },
  {
    "description": "Synology DiskStation Manager NAS system",
    "discovery_pattern": "All of: (Endpoint response body from <ip>:80/ contains synology, 21/tcp is open)",
    "logo_url": "https://cdn.jsdelivr.net/gh/homarr-labs/dashboard-icons/svg/synology.svg",
    "name": "Synology DSM"
  },
  {
    "description": "Continuous file synchronization service",
    "discovery_pattern": "All of: (Endpoint response body from <ip>:80/ contains Syncthing, 22000/tcp is open)",
    "logo_url": "https://cdn.jsdelivr.net/gh/homarr-labs/dashboard-icons/svg/syncthing.svg",
    "name": "Syncthing"
  },
  {
    "description": "File hosting platform",
    "discovery_pattern": "Endpoint response body from <ip>:8000/api2/ping contains seafile",
    "logo_url": "https://cdn.jsdelivr.net/gh/homarr-labs/dashboard-icons/svg/seafile.svg",
    "name": "Seafile"
  },
  {
    "description": "Generic SMB file server",
    "discovery_pattern": "445/tcp is open",
    "logo_url": "",
    "name": "Samba"
  },
  {
    "description": "QNAP network attached storage system",
    "discovery_pattern": "All of: (21/tcp is open, Any of: (Endpoint response body from <ip>:80/ contains QNAP, Endpoint response body from <ip>:8080/ contains QNAP))",
    "logo_url": "https://cdn.jsdelivr.net/gh/homarr-labs/dashboard-icons/svg/qnap.svg",
    "name": "QNAP NAS"
  },
  {
    "description": "File sync and share",
    "discovery_pattern": "Endpoint response body from <ip>:80/status.php contains owncloud",
    "logo_url": "https://cdn.jsdelivr.net/gh/homarr-labs/dashboard-icons/svg/owncloud.svg",
    "name": "ownCloud"
  },
  {
    "description": "Debian-based NAS solution",
    "discovery_pattern": "All of: (445/tcp is open, Endpoint response body from <ip>:80/ contains openmediavault)",
    "logo_url": "https://cdn.jsdelivr.net/gh/homarr-labs/dashboard-icons/svg/openmediavault.svg",
    "name": "OpenMediaVault"
  },
  {
    "description": "Generic network file system",
    "discovery_pattern": "2049/tcp is open",
    "logo_url": "",
    "name": "NFS"
  },
  {
    "description": "Self-hosted cloud storage and collaboration platform",
    "discovery_pattern": "Any of: (Endpoint response body from <ip>:80/core/css/server.css contains Nextcloud GmbH, Endpoint response body from <ip>:443/core/css/server.css contains Nextcloud GmbH)",
    "logo_url": "https://cdn.jsdelivr.net/gh/homarr-labs/dashboard-icons/svg/nextcloud.svg",
    "name": "NextCloud"
  },
  {
>>>>>>> 87b46a9a
    "description": "A generic network storage devices",
    "discovery_pattern": "2049/tcp is open",
    "logo_url": "",
    "name": "Nas Device"
  },
  {
    "description": "Object storage",
    "discovery_pattern": "Endpoint response status is between 200 and 300, and response body from <ip>:9000/minio/health/live contains ",
    "logo_url": "https://cdn.jsdelivr.net/gh/homarr-labs/dashboard-icons/svg/minio.svg",
    "name": "MinIO"
  },
  {
    "description": "FTP server",
    "discovery_pattern": "All of: (21/tcp is open, 14147/tcp is open)",
    "logo_url": "https://cdn.jsdelivr.net/gh/homarr-labs/dashboard-icons/svg/filezilla.svg",
    "name": "FileZilla Server"
  },
  {
    "description": "Generic FTP file sharing service",
    "discovery_pattern": "21/tcp is open",
    "logo_url": "",
    "name": "FTP Server"
  },
  {
    "description": "Distributed storage",
    "discovery_pattern": "Endpoint response body from <ip>:8080/ contains ceph dashboard",
    "logo_url": "https://cdn.jsdelivr.net/gh/homarr-labs/dashboard-icons/svg/ceph.svg",
    "name": "Ceph"
  },
  {
    "description": "Network-wide ad blocking DNS service",
    "discovery_pattern": "All of: (Any of: (53/udp is open, 53/tcp is open), Endpoint response body from <ip>:80/admin contains pi-hole)",
    "logo_url": "https://cdn.jsdelivr.net/gh/homarr-labs/dashboard-icons/svg/pi-hole.svg",
    "name": "Pi-Hole"
<<<<<<< HEAD
  },
  {
    "description": "Network-wide ad and tracker blocking",
    "discovery_pattern": "All of: (All of: (53/udp is open, 53/tcp is open), Endpoint response body from <ip>:80/ contains AdGuard Home)",
    "logo_url": "https://cdn.jsdelivr.net/gh/homarr-labs/dashboard-icons/svg/adguard-home.svg",
    "name": "Adguard Home"
  },
  {
    "description": "API gateway",
    "discovery_pattern": "Endpoint response status is between 200 and 300, and response body from <ip>:8080/hello contains tyk",
    "logo_url": "https://www.vectorlogo.zone/logos/tyk/tyk-icon.svg",
    "name": "Tyk"
  },
  {
    "description": "Modern reverse proxy and load balancer",
    "discovery_pattern": "Endpoint response body from <ip>:80/dashboard contains traefik",
    "logo_url": "https://cdn.jsdelivr.net/gh/homarr-labs/dashboard-icons/svg/traefik.svg",
    "name": "Traefik"
  },
  {
=======
  },
  {
    "description": "Network-wide ad and tracker blocking",
    "discovery_pattern": "All of: (All of: (53/udp is open, 53/tcp is open), Endpoint response body from <ip>:80/ contains AdGuard Home)",
    "logo_url": "https://cdn.jsdelivr.net/gh/homarr-labs/dashboard-icons/svg/adguard-home.svg",
    "name": "Adguard Home"
  },
  {
    "description": "API gateway",
    "discovery_pattern": "Endpoint response status is between 200 and 300, and response body from <ip>:8080/hello contains tyk",
    "logo_url": "https://www.vectorlogo.zone/logos/tyk/tyk-icon.svg",
    "name": "Tyk"
  },
  {
    "description": "Modern reverse proxy and load balancer",
    "discovery_pattern": "Endpoint response body from <ip>:80/dashboard contains traefik",
    "logo_url": "https://cdn.jsdelivr.net/gh/homarr-labs/dashboard-icons/svg/traefik.svg",
    "name": "Traefik"
  },
  {
>>>>>>> 87b46a9a
    "description": "Web-based Nginx proxy management interface",
    "discovery_pattern": "Endpoint response body from <ip>:80 contains nginx proxy manager",
    "logo_url": "https://cdn.jsdelivr.net/gh/homarr-labs/dashboard-icons/svg/nginx-proxy-manager.svg",
    "name": "Nginx Proxy Manager"
  },
  {
    "description": "API gateway",
    "discovery_pattern": "Endpoint response body from <ip>:8001/ contains kong",
    "logo_url": "https://simpleicons.org/icons/kong.svg",
    "name": "Kong"
  },
  {
    "description": "Load balancer and proxy",
    "discovery_pattern": "Endpoint response body from <ip>:8404/stats contains haproxy",
    "logo_url": "https://cdn.jsdelivr.net/gh/homarr-labs/dashboard-icons/svg/haproxy.svg",
    "name": "HAProxy"
  },
  {
    "description": "Lightweight & versatile reverse proxy, web & file server",
    "discovery_pattern": "Endpoint response body from <ip>:2019/reverse_proxy/upstreams contains num_requests",
    "logo_url": "https://cdn.jsdelivr.net/gh/homarr-labs/dashboard-icons/svg/caddy.svg",
    "name": "Caddy"
  },
  {
    "description": "Wireguard dashboard for visualizing and managing wireguard clients and server",
    "discovery_pattern": "All of: (10086/tcp is open, Not (Subnet is type VpnTunnel))",
    "logo_url": "https://cdn.jsdelivr.net/gh/homarr-labs/dashboard-icons/svg/wireguard.svg",
    "name": "WGDashboard"
  },
  {
    "description": "Cloudflare tunnel daemon",
    "discovery_pattern": "Endpoint response body from <ip>:80/metrics contains cloudflared",
    "logo_url": "https://cdn.jsdelivr.net/gh/homarr-labs/dashboard-icons/svg/cloudflare.svg",
    "name": "Cloudflared"
  },
  {
    "description": "Recursive DNS resolver with control interface",
    "discovery_pattern": "All of: (53/udp is open, 8953/tcp is open)",
    "logo_url": "https://cdn.jsdelivr.net/gh/homarr-labs/dashboard-icons/svg/unbound.svg",
    "name": "Unbound DNS"
  },
  {
    "description": "Authoritative DNS server with API",
    "discovery_pattern": "All of: (53/udp is open, 53/tcp is open, 8081/tcp is open)",
    "logo_url": "https://cdn.jsdelivr.net/gh/homarr-labs/dashboard-icons/svg/powerdns.svg",
    "name": "PowerDNS"
  },
  {
    "description": "A generic Dns server",
    "discovery_pattern": "Any of: (53/tcp is open, 53/udp is open)",
    "logo_url": "",
    "name": "Dns Server"
  },
  {
    "description": "Berkeley Internet Name Domain DNS server",
    "discovery_pattern": "All of: (53/udp is open, 8053/tcp is open)",
    "logo_url": "",
    "name": "Bind9"
  },
  {
    "description": "Open-source firewall and router platform",
    "discovery_pattern": "All of: (22/tcp is open, Endpoint response body from <ip>:80/ contains pfsense)",
    "logo_url": "https://cdn.jsdelivr.net/gh/homarr-labs/dashboard-icons/svg/pfsense.svg",
    "name": "pfSense"
  },
  {
    "description": "PfSense package for DNS/IP blocking",
    "discovery_pattern": "All of: (All of: (53/tcp is open, 53/udp is open), Endpoint response body from <ip>:80/pfblockerng contains pfblockerng)",
    "logo_url": "https://cdn.jsdelivr.net/gh/homarr-labs/dashboard-icons/svg/pfsense.svg",
    "name": "pfBlockerNG"
  },
  {
    "description": "Open-source firewall and routing platform",
    "discovery_pattern": "All of: (Any of: (Endpoint response body from <ip>:80/ contains opnsense, Endpoint response body from <ip>:443/ contains opnsense), Any of: (53/tcp is open, 53/udp is open, 22/tcp is open, 123/udp is open, 67/udp is open))",
    "logo_url": "https://cdn.jsdelivr.net/gh/homarr-labs/dashboard-icons/svg/opnsense.svg",
    "name": "OPNsense"
  },
  {
    "description": "Fortinet security appliance",
    "discovery_pattern": "Endpoint response body from <ip>:80/login contains fortinet",
    "logo_url": "https://cdn.jsdelivr.net/gh/homarr-labs/dashboard-icons/svg/fortinet.svg",
    "name": "Fortinet"
  },
  {
    "description": "Generic network security appliance",
    "discovery_pattern": "No match pattern provided",
    "logo_url": "",
    "name": "Firewall"
  },
  {
    "description": "Crowdsourced protection against malicious IPs",
    "discovery_pattern": "Endpoint response status is between 401 and 401, and response body from <ip>:8080/v1/allowlists contains cookie token is empty",
    "logo_url": "https://cdn.jsdelivr.net/gh/homarr-labs/dashboard-icons/svg/crowdsec.svg",
    "name": "CrowdSec"
  },
  {
    "description": "Ubiquiti UniFi wireless access point",
    "discovery_pattern": "All of: (MAC Address belongs to Ubiquiti Networks Inc, Endpoint response body from <ip>:80/ contains Unifi)",
    "logo_url": "https://cdn.jsdelivr.net/gh/homarr-labs/dashboard-icons/svg/unifi.svg",
    "name": "Unifi Access Point"
  },
  {
    "description": "TP-Link EAP wireless access point",
    "discovery_pattern": "All of: (MAC Address belongs to TP-LINK TECHNOLOGIES CO.,LTD, Endpoint response body from <ip>:80/ contains tp-link)",
    "logo_url": "https://cdn.jsdelivr.net/gh/homarr-labs/dashboard-icons/svg/tp-link.svg",
    "name": "TP-Link EAP"
  },
  {
    "description": "Google Nest Wifi router",
    "discovery_pattern": "All of: (Any of: (MAC Address belongs to Nest Labs Inc., MAC Address belongs to Google, Inc.), Host IP is a gateway in daemon's routing tables, or ends in .1 or .254., Endpoint response body from <ip>:80/ contains Nest Wifi)",
    "logo_url": "https://cdn.jsdelivr.net/gh/homarr-labs/dashboard-icons/svg/google-home.svg",
    "name": "Google Nest router"
  },
  {
    "description": "Google Nest Wifi repeater",
    "discovery_pattern": "All of: (Any of: (MAC Address belongs to Nest Labs Inc., MAC Address belongs to Google, Inc.), Not (Host IP is a gateway in daemon's routing tables, or ends in .1 or .254.), Endpoint response body from <ip>:80/ contains Nest Wifi)",
    "logo_url": "https://cdn.jsdelivr.net/gh/homarr-labs/dashboard-icons/svg/google-home.svg",
    "name": "Google Nest repeater"
  },
  {
    "description": "Fios device providing routing and gateway services",
    "discovery_pattern": "All of: (Endpoint response body from <ip>:80/#/login/ contains fios, Host IP is a gateway in daemon's routing tables, or ends in .1 or .254.)",
    "logo_url": "https://cdn.jsdelivr.net/gh/homarr-labs/dashboard-icons/svg/fios.svg",
    "name": "Fios Gateway"
  },
  {
    "description": "Fios device providing mesh networking services",
    "discovery_pattern": "All of: (Endpoint response body from <ip>:80/#/login/ contains fios, Not (Host IP is a gateway in daemon's routing tables, or ends in .1 or .254.))",
    "logo_url": "https://cdn.jsdelivr.net/gh/homarr-labs/dashboard-icons/svg/fios.svg",
    "name": "Fios Extender"
  },
  {
    "description": "Eero device providing mesh network services",
    "discovery_pattern": "All of: (MAC Address belongs to eero Inc, Not (Host IP is a gateway in daemon's routing tables, or ends in .1 or .254.))",
    "logo_url": "https://www.vectorlogo.zone/logos/eero/eero-icon.svg",
    "name": "Eero Repeater"
  },
  {
    "description": "Eero device providing routing and gateway services",
    "discovery_pattern": "All of: (MAC Address belongs to eero Inc, Host IP is a gateway in daemon's routing tables, or ends in .1 or .254.)",
    "logo_url": "https://www.vectorlogo.zone/logos/eero/eero-icon.svg",
    "name": "Eero Gateway"
  },
  {
    "description": "A generic wireless access point for WiFi connectivity",
    "discovery_pattern": "No match pattern provided",
    "logo_url": "",
    "name": "Access Point"
<<<<<<< HEAD
  },
  {
    "description": "Generic network switch for local area networking",
    "discovery_pattern": "All of: (Not (Host IP is a gateway in daemon's routing tables, or ends in .1 or .254.), All of: (80/tcp is open, 23/tcp is open))",
    "logo_url": "",
    "name": "Switch"
  },
  {
    "description": "A generic gateway",
    "discovery_pattern": "All of: (Host IP is a gateway in daemon's routing tables, or ends in .1 or .254., A custom match pattern evaluated at runtime)",
    "logo_url": "",
    "name": "Gateway"
  },
  {
    "description": "A generic Dhcp server",
    "discovery_pattern": "67/udp is open",
    "logo_url": "",
    "name": "Dhcp Server"
=======
  },
  {
    "description": "Generic network switch for local area networking",
    "discovery_pattern": "All of: (Not (Host IP is a gateway in daemon's routing tables, or ends in .1 or .254.), All of: (80/tcp is open, 23/tcp is open))",
    "logo_url": "",
    "name": "Switch"
  },
  {
    "description": "A generic gateway",
    "discovery_pattern": "All of: (Host IP is a gateway in daemon's routing tables, or ends in .1 or .254., A custom match pattern evaluated at runtime)",
    "logo_url": "",
    "name": "Gateway"
  },
  {
    "description": "A generic Dhcp server",
    "discovery_pattern": "67/udp is open",
    "logo_url": "",
    "name": "Dhcp Server"
  },
  {
    "description": "Docker",
    "discovery_pattern": "No match pattern provided",
    "logo_url": "https://cdn.jsdelivr.net/gh/homarr-labs/dashboard-icons/svg/docker.svg",
    "name": "Docker"
>>>>>>> 87b46a9a
  }
]<|MERGE_RESOLUTION|>--- conflicted
+++ resolved
@@ -1,1901 +1,1178 @@
 [
   {
-<<<<<<< HEAD
+    "description": "NetVisor Server API for network management",
+    "discovery_pattern": "Endpoint response body from <ip>:60072/api/health contains netvisor",
+    "logo_url": "/logos/netvisor-logo.png",
+    "name": "NetVisor Server API"
+  },
+  {
+    "description": "NetVisor Daemon API for network scanning",
+    "discovery_pattern": "Endpoint response body from <ip>:60073/api/health contains netvisor",
+    "logo_url": "/logos/netvisor-logo.png",
+    "name": "NetVisor Daemon API"
+  },
+  {
+    "description": "User invitation and management system for Jellyfin, Plex, Emby etc",
+    "discovery_pattern": "Endpoint response body from <ip>:5690/static/manifest.json contains Wizarr",
+    "logo_url": "https://cdn.jsdelivr.net/gh/homarr-labs/dashboard-icons/svg/wizarr.svg",
+    "name": "Wizarr"
+  },
+  {
+    "description": "A TV collection manager for Usenet and BitTorrent users.",
+    "discovery_pattern": "Endpoint response body from <ip>:8989/Content/manifest.json contains Sonarr",
+    "logo_url": "https://cdn.jsdelivr.net/gh/homarr-labs/dashboard-icons/svg/sonarr.svg",
+    "name": "Sonarr"
+  },
+  {
+    "description": "A movie collection manager for Usenet and BitTorrent users.",
+    "discovery_pattern": "Endpoint response body from <ip>:7878/Content/manifest.json contains Radarr",
+    "logo_url": "https://cdn.jsdelivr.net/gh/homarr-labs/dashboard-icons/svg/radarr.svg",
+    "name": "Radarr"
+  },
+  {
+    "description": "Cross-platform open-source BitTorrent client",
+    "discovery_pattern": "Any of: (Endpoint response body from <ip>:8080/ contains qBittorrent logo, Endpoint response body from <ip>:8090/ contains qBittorrent logo)",
+    "logo_url": "https://cdn.jsdelivr.net/gh/homarr-labs/dashboard-icons/svg/qbittorrent.svg",
+    "name": "qBittorrent"
+  },
+  {
+    "description": "The Ultimate Indexer Manager.",
+    "discovery_pattern": "Endpoint response body from <ip>:3232/Content/Images/Icons/manifest.json contains Prowlarr",
+    "logo_url": "https://cdn.jsdelivr.net/gh/homarr-labs/dashboard-icons/svg/prowlarr.svg",
+    "name": "Prowlarr"
+  },
+  {
+    "description": "A Simple OIDC provider that uses passkeys for authentication",
+    "discovery_pattern": "Endpoint response body from <ip>:1411/app.webmanifest contains Pocket ID",
+    "logo_url": "https://cdn.jsdelivr.net/gh/homarr-labs/dashboard-icons/svg/pocket-id-light.svg",
+    "name": "Pocket ID"
+  },
+  {
+    "description": "A tiny dashboard for Network UPS Tools",
+    "discovery_pattern": "Endpoint response body from <ip>:3000/api/v1/info contains peanut",
+    "logo_url": "https://cdn.jsdelivr.net/gh/homarr-labs/dashboard-icons/svg/peanut.svg",
+    "name": "PeaNUT"
+  },
+  {
+    "description": "Community-supported document management system",
+    "discovery_pattern": "Endpoint response body from <ip>:8000/ contains Paperless-ngx project",
+    "logo_url": "https://cdn.jsdelivr.net/gh/homarr-labs/dashboard-icons/svg/paperless-ngx.svg",
+    "name": "Paperless-NGX"
+  },
+  {
+    "description": "Open, extensible, user-friendly interface for AI",
+    "discovery_pattern": "Endpoint response body from <ip>:8080/manifest.json contains Open WebUI",
+    "logo_url": "https://cdn.jsdelivr.net/gh/homarr-labs/dashboard-icons/svg/open-webui-light.svg",
+    "name": "Open WebUI"
+  },
+  {
+    "description": "An easy way to get up and running with LLMs.",
+    "discovery_pattern": "Endpoint response body from <ip>:11434/ contains Ollama is running",
+    "logo_url": "https://cdn.jsdelivr.net/gh/homarr-labs/dashboard-icons/svg/ollama-dark.svg",
+    "name": "Ollama"
+  },
+  {
+    "description": "Network UPS Tools",
+    "discovery_pattern": "3493/tcp is open",
+    "logo_url": "https://cdn.jsdelivr.net/gh/homarr-labs/dashboard-icons/svg/nut.svg",
+    "name": "NUT"
+  },
+  {
+    "description": "PXE Boot Server",
+    "discovery_pattern": "Endpoint response body from <ip>:61208/ contains Netbootxyz",
+    "logo_url": "https://cdn.jsdelivr.net/gh/homarr-labs/dashboard-icons/svg/netbootxyz.svg",
+    "name": "Netbootxyz"
+  },
+  {
+    "description": "An open-source, self-hosted note-taking service.",
+    "discovery_pattern": "Endpoint response body from <ip>:5230/explore contains Memos",
+    "logo_url": "https://cdn.jsdelivr.net/gh/homarr-labs/dashboard-icons/png/memos.png",
+    "name": "Memos"
+  },
+  {
+    "description": "A self-hosted recipe manager and meal planner",
+    "discovery_pattern": "All of: (Endpoint response body from <ip>:9000/ contains Mealie, Endpoint response body from <ip>:9000/ contains recipe)",
+    "logo_url": "https://cdn.jsdelivr.net/gh/homarr-labs/dashboard-icons/svg/mealie.svg",
+    "name": "Mealie"
+  },
+  {
+    "description": "Self-hosted YouTube downloader",
+    "discovery_pattern": "Endpoint response body from <ip>:8081/manifest.webmanifest contains MeTube",
+    "logo_url": "https://cdn.jsdelivr.net/gh/homarr-labs/dashboard-icons/svg/metube.svg",
+    "name": "MeTube"
+  },
+  {
+    "description": "Vehicle Maintenance Records and Fuel Mileage Tracker",
+    "discovery_pattern": "Endpoint response body from <ip>:8080/ contains Garage - LubeLogger",
+    "logo_url": "https://cdn.jsdelivr.net/gh/homarr-labs/dashboard-icons/png/lubelogger.png",
+    "name": "Lubelogger"
+  },
+  {
+    "description": "A music collection manager for Usenet and BitTorrent users.",
+    "discovery_pattern": "Endpoint response body from <ip>:8686/Content/manifest.json contains Lidarr",
+    "logo_url": "https://cdn.jsdelivr.net/gh/homarr-labs/dashboard-icons/svg/lidarr.svg",
+    "name": "Lidarr"
+  },
+  {
+    "description": "The Bookmark Everything App",
+    "discovery_pattern": "Endpoint response body from <ip>:3000/manifest.json contains Karakeep",
+    "logo_url": "https://cdn.jsdelivr.net/gh/homarr-labs/dashboard-icons/svg/karakeep.svg",
+    "name": "Karakeep"
+  },
+  {
+    "description": "A simple, self-hosted app for your checklists and notes",
+    "discovery_pattern": "Endpoint response body from <ip>:3000/site.webmanifest contains jotty",
+    "logo_url": "https://cdn.jsdelivr.net/gh/homarr-labs/dashboard-icons/svg/jotty.svg",
+    "name": "Jotty"
+  },
+  {
+    "description": "Finds missing media and upgrades your existing content.",
+    "discovery_pattern": "9705/tcp is open",
+    "logo_url": "https://cdn.jsdelivr.net/gh/homarr-labs/dashboard-icons/png/huntarr.png",
+    "name": "Huntarr"
+  },
+  {
+    "description": "Web-based self-hosted groceries & household management solution",
+    "discovery_pattern": "Any of: (Endpoint response body from <ip>:80/ contains grocy.css, Endpoint response body from <ip>:443/ contains grocy.css)",
+    "logo_url": "https://cdn.jsdelivr.net/gh/homarr-labs/dashboard-icons/svg/grocy.svg",
+    "name": "Grocy"
+  },
+  {
+    "description": "A free, self-hostable news aggregator",
+    "discovery_pattern": "Endpoint response body from <ip>:80/themes/manifest.json contains FreshRSS feed aggregator",
+    "logo_url": "https://cdn.jsdelivr.net/gh/homarr-labs/dashboard-icons/svg/freshrss.svg",
+    "name": "FreshRSS"
+  },
+  {
+    "description": "Torrent cleanup tool for Sonarr and Radarr",
+    "discovery_pattern": "11011/tcp is open",
+    "logo_url": "https://cdn.jsdelivr.net/gh/homarr-labs/dashboard-icons/svg/cleanuperr.svg",
+    "name": "Cleanuparr"
+  },
+  {
+    "description": "Web UI and orchestrator for Restic",
+    "discovery_pattern": "Endpoint response body from <ip>:9898/ contains BackRest",
+    "logo_url": "https://cdn.jsdelivr.net/gh/homarr-labs/dashboard-icons/svg/backrest-light.svg",
+    "name": "BackRest"
+  },
+  {
+    "description": "The modern autodl-irssi replacement.",
+    "discovery_pattern": "7474/tcp is open",
+    "logo_url": "https://cdn.jsdelivr.net/gh/homarr-labs/dashboard-icons/svg/autobrr.svg",
+    "name": "Autobrr"
+  },
+  {
+    "description": "A local-first personal finance app",
+    "discovery_pattern": "Endpoint response body from <ip>:5006/manifest.webmanifest contains @actual-app/web",
+    "logo_url": "https://cdn.jsdelivr.net/gh/homarr-labs/dashboard-icons/svg/actual-budget.svg",
+    "name": "Actual Budget"
+  },
+  {
+    "description": "A generic printing service",
+    "discovery_pattern": "Any of: (631/tcp is open, 515/tcp is open, 515/udp is open)",
+    "logo_url": "",
+    "name": "Print Server"
+  },
+  {
+    "description": "An HP Printer",
+    "discovery_pattern": "All of: (Any of: (Endpoint response body from <ip>:80 contains LaserJet, Endpoint response body from <ip>:80 contains DeskJet, Endpoint response body from <ip>:80 contains OfficeJet, Endpoint response body from <ip>:8080 contains LaserJet, Endpoint response body from <ip>:8080 contains DeskJet, Endpoint response body from <ip>:8080 contains OfficeJet), Any of: (631/tcp is open, 515/tcp is open, 515/udp is open))",
+    "logo_url": "https://cdn.jsdelivr.net/gh/homarr-labs/dashboard-icons/svg/hp.svg",
+    "name": "Hp Printer"
+  },
+  {
+    "description": "Common Unix Printing System",
+    "discovery_pattern": "All of: (631/tcp is open, Endpoint response body from <ip>:80/ contains CUPS)",
+    "logo_url": "https://cdn.jsdelivr.net/gh/homarr-labs/dashboard-icons/svg/cups.svg",
+    "name": "CUPS"
+  },
+  {
+    "description": "ESP device firmware",
+    "discovery_pattern": "No match pattern provided",
+    "logo_url": "https://cdn.jsdelivr.net/gh/homarr-labs/dashboard-icons/svg/tasmota.svg",
+    "name": "Tasmota"
+  },
+  {
+    "description": "Sonos wireless speaker system",
+    "discovery_pattern": "All of: (MAC Address belongs to Sonos, Inc., Any of: (445/tcp is open, 3445/tcp is open, 1400/tcp is open, 1410/tcp is open, 1843/tcp is open, 3400/tcp is open, 3401/tcp is open, 3500/tcp is open))",
+    "logo_url": "https://simpleicons.org/icons/sonos.svg",
+    "name": "Sonos Speaker"
+  },
+  {
+    "description": "Roku streaming device or TV",
+    "discovery_pattern": "All of: (MAC Address belongs to Roku, Inc, 8060/tcp is open)",
+    "logo_url": "https://simpleicons.org/icons/roku.svg",
+    "name": "Roku Media Player"
+  },
+  {
+    "description": "Ring video doorbell or security camera",
+    "discovery_pattern": "All of: (MAC Address belongs to Amazon Technologies Inc., Any of: (8557/tcp is open, 9998/tcp is open, 19302/tcp is open, 9999/tcp is open))",
+    "logo_url": "https://simpleicons.org/icons/ring.svg",
+    "name": "Ring Doorbell"
+  },
+  {
+    "description": "Google Nest smart thermostat",
+    "discovery_pattern": "All of: (Any of: (MAC Address belongs to Nest Labs Inc., MAC Address belongs to Google, Inc.), 9543/tcp is open)",
+    "logo_url": "https://cdn.jsdelivr.net/gh/homarr-labs/dashboard-icons/svg/google-home.svg",
+    "name": "Nest Thermostat"
+  },
+  {
+    "description": "Google Nest smoke and CO detector",
+    "discovery_pattern": "All of: (Any of: (MAC Address belongs to Nest Labs Inc., MAC Address belongs to Google, Inc.), 11095/tcp is open)",
+    "logo_url": "https://cdn.jsdelivr.net/gh/homarr-labs/dashboard-icons/svg/google-home.svg",
+    "name": "Nest Protect"
+  },
+  {
+    "description": "A generic IoT Service",
+    "discovery_pattern": "No match pattern provided",
+    "logo_url": "",
+    "name": "IoT"
+  },
+  {
+    "description": "Google Home smart speaker or display",
+    "discovery_pattern": "All of: (Any of: (MAC Address belongs to Nest Labs Inc., MAC Address belongs to Google, Inc.), All of: (8008/tcp is open, 8009/tcp is open))",
+    "logo_url": "https://cdn.jsdelivr.net/gh/homarr-labs/dashboard-icons/svg/google-home.svg",
+    "name": "Google Home"
+  },
+  {
+    "description": "Google Chromecast streaming device",
+    "discovery_pattern": "All of: (MAC Address belongs to Google, Inc., 8008/tcp is open, 8009/tcp is open)",
+    "logo_url": "https://simpleicons.org/icons/googlecast.svg",
+    "name": "Chromecast"
+  },
+  {
+    "description": "Camera with RTSP Streaming",
+    "discovery_pattern": "554/tcp is open",
+    "logo_url": "",
+    "name": "RTSP Camera"
+  },
+  {
+    "description": "Amazon Echo smart speaker",
+    "discovery_pattern": "All of: (MAC Address belongs to Amazon Technologies Inc., 40317/tcp is open)",
+    "logo_url": "https://cdn.jsdelivr.net/gh/homarr-labs/dashboard-icons/svg/alexa.svg",
+    "name": "Amazon Echo"
+  },
+  {
+    "description": "A generic client device that initiates connections to services",
+    "discovery_pattern": "No match pattern provided",
+    "logo_url": "",
+    "name": "Client"
+  },
+  {
+    "description": "Desktop computer for productivity work",
+    "discovery_pattern": "All of: (3389/tcp is open, 445/tcp is open)",
+    "logo_url": "",
+    "name": "Workstation"
+  },
+  {
+    "description": "Session initiation protocol",
+    "discovery_pattern": "Any of: (5060/tcp is open, 5061/tcp is open)",
+    "logo_url": "",
+    "name": "SIP Server"
+  },
+  {
+    "description": "Video conferencing",
+    "discovery_pattern": "Endpoint response body from <ip>:8443/ contains jitsilogo.png",
+    "logo_url": "https://cdn.jsdelivr.net/gh/homarr-labs/dashboard-icons/svg/jitsi-meet.svg",
+    "name": "Jitsi Meet"
+  },
+  {
+    "description": "PBX web interface",
+    "discovery_pattern": "All of: (Endpoint response body from <ip>:80/ contains freepbx, 5060/tcp is open)",
+    "logo_url": "https://cdn.jsdelivr.net/gh/homarr-labs/dashboard-icons/svg/freepbx.svg",
+    "name": "FreePBX"
+  },
+  {
+    "description": "Web conferencing system",
+    "discovery_pattern": "Endpoint response status is between 200 and 300, and response body from <ip>:80/bigbluebutton/api contains ",
+    "logo_url": "https://simpleicons.org/icons/bigbluebutton.svg",
+    "name": "BigBlueButton"
+  },
+  {
+    "description": "PBX and VoIP server",
+    "discovery_pattern": "Endpoint response body from <ip>:8088/httpstatus contains asterisk",
+    "logo_url": "https://cdn.jsdelivr.net/gh/homarr-labs/dashboard-icons/png/asterisk.png",
+    "name": "Asterisk"
+  },
+  {
+    "description": "Distributed tracing system",
+    "discovery_pattern": "Endpoint response body from <ip>:9411/api/v2/services contains ",
+    "logo_url": "",
+    "name": "Zipkin"
+  },
+  {
+    "description": "Enterprise monitoring solution",
+    "discovery_pattern": "Endpoint response body from <ip>:80/zabbix contains zabbix",
+    "logo_url": "https://cdn.jsdelivr.net/gh/homarr-labs/dashboard-icons/svg/zabbix.svg",
+    "name": "Zabbix"
+  },
+  {
+    "description": "Security platform",
+    "discovery_pattern": "Endpoint response body from <ip>:55000/ contains wazuh",
+    "logo_url": "https://cdn.jsdelivr.net/gh/homarr-labs/dashboard-icons/svg/wazuh.svg",
+    "name": "Wazuh"
+  },
+  {
+    "description": "Self-hosted uptime monitoring tool",
+    "discovery_pattern": "Endpoint response body from <ip>:80/ contains Uptime Kuma",
+    "logo_url": "https://cdn.jsdelivr.net/gh/homarr-labs/dashboard-icons/svg/uptime-kuma.svg",
+    "name": "UptimeKuma"
+  },
+  {
+    "description": "Data analytics platform",
+    "discovery_pattern": "Endpoint response body from <ip>:8000/ contains splunk",
+    "logo_url": "https://cdn.jsdelivr.net/gh/homarr-labs/dashboard-icons/svg/splunk.svg",
+    "name": "Splunk"
+  },
+  {
+    "description": "Error tracking platform",
+    "discovery_pattern": "Endpoint response body from <ip>:9000/api/0/ contains sentry",
+    "logo_url": "https://cdn.jsdelivr.net/gh/homarr-labs/dashboard-icons/svg/sentry.svg",
+    "name": "Sentry"
+  },
+  {
+    "description": "Monitoring framework",
+    "discovery_pattern": "Endpoint response body from <ip>:4567/health contains sensu",
+    "logo_url": "https://cdn.jsdelivr.net/gh/homarr-labs/dashboard-icons/svg/sensu.svg",
+    "name": "Sensu"
+  },
+  {
+    "description": "Proxmox node/cluster/VM/LXC monitor",
+    "discovery_pattern": "Endpoint response body from <ip>:7655/ contains Pulse",
+    "logo_url": "https://cdn.jsdelivr.net/gh/homarr-labs/dashboard-icons/svg/pulse.svg",
+    "name": "Pulse"
+  },
+  {
+    "description": "Time-series monitoring and alerting system",
+    "discovery_pattern": "Any of: (Endpoint response body from <ip>:80/metrics contains Prometheus, Endpoint response body from <ip>:80/graph contains Prometheus)",
+    "logo_url": "https://cdn.jsdelivr.net/gh/homarr-labs/dashboard-icons/svg/prometheus.svg",
+    "name": "Prometheus"
+  },
+  {
+    "description": "Real-time performance monitoring",
+    "discovery_pattern": "Endpoint response body from <ip>:19999/api/v1/info contains netdata",
+    "logo_url": "https://cdn.jsdelivr.net/gh/homarr-labs/dashboard-icons/svg/netdata.svg",
+    "name": "Netdata"
+  },
+  {
+    "description": "Infrastructure monitoring",
+    "discovery_pattern": "Endpoint response body from <ip>:80/nagios contains nagios",
+    "logo_url": "https://cdn.jsdelivr.net/gh/homarr-labs/dashboard-icons/svg/nagios.svg",
+    "name": "Nagios"
+  },
+  {
+    "description": "Distributed tracing system",
+    "discovery_pattern": "Endpoint response body from <ip>:16686/ contains jaeger",
+    "logo_url": "https://cdn.jsdelivr.net/gh/homarr-labs/dashboard-icons/svg/jaeger.svg",
+    "name": "Jaeger"
+  },
+  {
+    "description": "Infrastructure monitoring",
+    "discovery_pattern": "Endpoint response body from <ip>:5665/v1 contains icinga",
+    "logo_url": "https://cdn.jsdelivr.net/gh/homarr-labs/dashboard-icons/svg/icinga.svg",
+    "name": "Icinga"
+  },
+  {
+    "description": "Security Information and Event Management (SIEM) solution and log analytics platform",
+    "discovery_pattern": "All of: (Endpoint response from <ip> has header content-security-policy with value graylog, Endpoint response body from <ip>:9000/ contains Graylog)",
+    "logo_url": "https://cdn.jsdelivr.net/gh/homarr-labs/dashboard-icons/svg/graylog.svg",
+    "name": "Graylog"
+  },
+  {
+    "description": "Analytics and monitoring visualization platform",
+    "discovery_pattern": "Endpoint response body from <ip>:80/ contains grafana.com",
+    "logo_url": "https://cdn.jsdelivr.net/gh/homarr-labs/dashboard-icons/svg/grafana.svg",
+    "name": "Grafana"
+  },
+  {
+    "description": "An open-source system cross-platform monitoring tool.",
+    "discovery_pattern": "Endpoint response body from <ip>:61208/ contains Glances",
+    "logo_url": "https://cdn.jsdelivr.net/gh/homarr-labs/dashboard-icons/svg/glances.svg",
+    "name": "Glances"
+  },
+  {
+    "description": "Automated developer-oriented status page",
+    "discovery_pattern": "Endpoint response body from <ip>:8080/manifest.json contains Gatus",
+    "logo_url": "https://cdn.jsdelivr.net/gh/homarr-labs/dashboard-icons/svg/gatus.svg",
+    "name": "Gatus"
+  },
+  {
+    "description": "Application performance monitoring",
+    "discovery_pattern": "Endpoint response body from <ip>:8200/ contains apm",
+    "logo_url": "https://cdn.jsdelivr.net/gh/homarr-labs/dashboard-icons/svg/elastic.svg",
+    "name": "Elastic APM"
+  },
+  {
+    "description": "Monitor temperatures, fan speeds, and power in real time.",
+    "discovery_pattern": "Endpoint response body from <ip>:11987/ contains CoolerControl",
+    "logo_url": "https://cdn.jsdelivr.net/gh/homarr-labs/dashboard-icons/svg/cooler-control.svg",
+    "name": "CoolerControl"
+  },
+  {
+    "description": "A single pane of glass for managing clustered & non-clustered Proxmox nodes",
+    "discovery_pattern": "Endpoint response body from <ip>:8443/ contains pdm-ui_bundle.js",
+    "logo_url": "https://cdn.jsdelivr.net/gh/homarr-labs/dashboard-icons/svg/proxmox.svg",
+    "name": "Proxmox Datacenter Manager"
+  },
+  {
+    "description": "A highly customizable link sharing platform",
+    "discovery_pattern": "All of: (Endpoint response from <ip> has header set-cookie with value linkstack_session, Endpoint response body from <ip>:8080/ contains LinkStack)",
+    "logo_url": "https://cdn.jsdelivr.net/gh/homarr-labs/dashboard-icons/svg/linkstack.svg",
+    "name": "LinkStack"
+  },
+  {
+    "description": "A self-hosted startpage and real-time status page",
+    "discovery_pattern": "Endpoint response body from <ip>:8123/ contains Jump",
+    "logo_url": "",
+    "name": "Jump"
+  },
+  {
+    "description": "A self-hosted dashboard for your homelab",
+    "discovery_pattern": "Endpoint response body from <ip>:3000/site.webmanifest contains Homepage",
+    "logo_url": "https://cdn.jsdelivr.net/gh/homarr-labs/dashboard-icons/webp/homepage.webp",
+    "name": "Homepage"
+  },
+  {
+    "description": "A sleek, modern dashboard",
+    "discovery_pattern": "7575/tcp is open",
+    "logo_url": "https://cdn.jsdelivr.net/gh/homarr-labs/dashboard-icons/svg/homarr.svg",
+    "name": "Homarr"
+  },
+  {
+    "description": "A self-hosted dashboard that puts all your feeds in one place",
+    "discovery_pattern": "Endpoint response body from <ip>:8080/manifest.json contains Glance",
+    "logo_url": "https://cdn.jsdelivr.net/gh/homarr-labs/dashboard-icons/svg/glance.svg",
+    "name": "Glance"
+  },
+  {
+    "description": "Self-hosted Bitwarden-compatible server, written in Rust",
+    "discovery_pattern": "Endpoint response body from <ip>:8000/manifest.json contains Vaultwarden Web",
+    "logo_url": "https://cdn.jsdelivr.net/gh/homarr-labs/dashboard-icons/svg/vaultwarden.svg",
+    "name": "Vaultwarden"
+  },
+  {
+    "description": "Secrets management",
+    "discovery_pattern": "Endpoint response body from <ip>:8200/v1/sys/health contains vault",
+    "logo_url": "https://cdn.jsdelivr.net/gh/homarr-labs/dashboard-icons/svg/hashicorp-vault.svg",
+    "name": "Vault"
+  },
+  {
+    "description": "Generic LDAP directory service",
+    "discovery_pattern": "389/tcp is open",
+    "logo_url": "https://cdn.jsdelivr.net/gh/homarr-labs/dashboard-icons/svg/openldap.svg",
+    "name": "Open LDAP"
+  },
+  {
+    "description": "Identity and access management",
+    "discovery_pattern": "Endpoint response body from <ip>:8080/ contains /keycloak/",
+    "logo_url": "https://cdn.jsdelivr.net/gh/homarr-labs/dashboard-icons/svg/keycloak.svg",
+    "name": "Keycloak"
+  },
+  {
+    "description": "Identity management system",
+    "discovery_pattern": "Endpoint response status is between 200 and 300, and response body from <ip>:80/ipa/ui contains ",
+    "logo_url": "https://cdn.jsdelivr.net/gh/homarr-labs/dashboard-icons/svg/freeipa.svg",
+    "name": "FreeIPA"
+  },
+  {
+    "description": "Password manager",
+    "discovery_pattern": "Endpoint response body from <ip>:80/api/config contains bitwarden",
+    "logo_url": "https://cdn.jsdelivr.net/gh/homarr-labs/dashboard-icons/svg/bitwarden.svg",
+    "name": "Bitwarden"
+  },
+  {
+    "description": "A self-hosted, open source identity provider",
+    "discovery_pattern": "Any of: (Endpoint response body from <ip>:9000/ contains window.authentik, Endpoint response body from <ip>:9443/ contains window.authentik)",
+    "logo_url": "https://cdn.jsdelivr.net/gh/homarr-labs/dashboard-icons/svg/authentik.svg",
+    "name": "Authentik"
+  },
+  {
+    "description": "Microsoft directory service",
+    "discovery_pattern": "All of: (389/tcp is open, 445/tcp is open, 88/tcp is open)",
+    "logo_url": "https://cdn.jsdelivr.net/gh/homarr-labs/dashboard-icons/svg/microsoft.svg",
+    "name": "Active Directory"
+  },
+  {
+    "description": "Content management system",
+    "discovery_pattern": "Endpoint response body from <ip>:80/ contains wp-content",
+    "logo_url": "https://cdn.jsdelivr.net/gh/homarr-labs/dashboard-icons/svg/wordpress.svg",
+    "name": "WordPress"
+  },
+  {
+    "description": "A generic web service",
+    "discovery_pattern": "No match pattern provided",
+    "logo_url": "",
+    "name": "Web Service"
+  },
+  {
+    "description": "Java servlet container",
+    "discovery_pattern": "Endpoint response body from <ip>:8080/ contains apache tomcat",
+    "logo_url": "https://cdn.jsdelivr.net/gh/homarr-labs/dashboard-icons/svg/apache-tomcat.svg",
+    "name": "Tomcat"
+  },
+  {
+    "description": "Publishing platform",
+    "discovery_pattern": "Endpoint response body from <ip>:2368/ contains ghost",
+    "logo_url": "https://cdn.jsdelivr.net/gh/homarr-labs/dashboard-icons/png/ghost.png",
+    "name": "Ghost"
+  },
+  {
+    "description": "CI/CD server",
+    "discovery_pattern": "Endpoint response body from <ip>:8111/ contains teamcity",
+    "logo_url": "https://cdn.jsdelivr.net/gh/homarr-labs/dashboard-icons/svg/teamcity-light.svg",
+    "name": "TeamCity"
+  },
+  {
+    "description": "Multi-cloud CD platform",
+    "discovery_pattern": "No match pattern provided",
+    "logo_url": "https://simpleicons.org/icons/spinnaker.svg",
+    "name": "Spinnaker"
+  },
+  {
+    "description": "Cloud-native messaging system",
+    "discovery_pattern": "Endpoint response body from <ip>:8222/varz contains ",
+    "logo_url": "https://simpleicons.org/icons/natsdotio.svg",
+    "name": "NATS"
+  },
+  {
+    "description": "Automation server for CI/CD",
+    "discovery_pattern": "Endpoint response body from <ip>:8080/ contains jenkins.io",
+    "logo_url": "https://cdn.jsdelivr.net/gh/homarr-labs/dashboard-icons/svg/jenkins.svg",
+    "name": "Jenkins"
+  },
+  {
+    "description": "DevOps platform",
+    "discovery_pattern": "All of: (Endpoint response from <ip> has header content-security-policy with value gitlab, Endpoint response body from <ip>:80/ contains gitlab)",
+    "logo_url": "https://cdn.jsdelivr.net/gh/homarr-labs/dashboard-icons/svg/gitlab.svg",
+    "name": "GitLab"
+  },
+  {
+    "description": "Self-hosted GitHub",
+    "discovery_pattern": "No match pattern provided",
+    "logo_url": "https://cdn.jsdelivr.net/gh/homarr-labs/dashboard-icons/svg/github.svg",
+    "name": "GitHub"
+  },
+  {
+    "description": "Container-native CI platform",
+    "discovery_pattern": "All of: (Endpoint response body from <ip>:80/ contains drone, Endpoint response body from <ip>:80/api/user contains )",
+    "logo_url": "https://cdn.jsdelivr.net/gh/homarr-labs/dashboard-icons/png/drone.png",
+    "name": "Drone"
+  },
+  {
+    "description": "Git repository management",
+    "discovery_pattern": "Endpoint response body from <ip>:7990/ contains bitbucket",
+    "logo_url": "https://cdn.jsdelivr.net/gh/homarr-labs/dashboard-icons/svg/bitbucket.svg",
+    "name": "Bitbucket Server"
+  },
+  {
+    "description": "CI/CD server",
+    "discovery_pattern": "Endpoint response body from <ip>:8085/ contains bamboo",
+    "logo_url": "https://cdn.jsdelivr.net/gh/homarr-labs/dashboard-icons/svg/atlassian-bamboo.svg",
+    "name": "Bamboo"
+  },
+  {
+    "description": "GitOps continuous delivery",
+    "discovery_pattern": "Endpoint response body from <ip>:8080/api/version contains argocd",
+    "logo_url": "https://cdn.jsdelivr.net/gh/homarr-labs/dashboard-icons/svg/argo-cd.svg",
+    "name": "ArgoCD"
+  },
+  {
+    "description": "Ansible automation platform",
+    "discovery_pattern": "Endpoint response status is between 200 and 300, and response body from <ip>:80/api/v2/ contains awx",
+    "logo_url": "https://cdn.jsdelivr.net/gh/homarr-labs/dashboard-icons/svg/ansible.svg",
+    "name": "AWX"
+  },
+  {
+    "description": "Team communication platform",
+    "discovery_pattern": "Endpoint response body from <ip>:3000/api/info contains rocket",
+    "logo_url": "https://cdn.jsdelivr.net/gh/homarr-labs/dashboard-icons/svg/rocket-chat.svg",
+    "name": "Rocket.Chat"
+  },
+  {
+    "description": "Free and Open-Source CalDAV and CardDAV Server",
+    "discovery_pattern": "Endpoint response body from <ip>:5232/.web/ contains Radicale Web Interface",
+    "logo_url": "https://cdn.jsdelivr.net/gh/homarr-labs/dashboard-icons/svg/radicale.svg",
+    "name": "Radicale"
+  },
+  {
+    "description": "Team messaging platform",
+    "discovery_pattern": "Endpoint response body from <ip>:8065/api/v4/system/ping contains ",
+    "logo_url": "https://cdn.jsdelivr.net/gh/homarr-labs/dashboard-icons/svg/mattermost.svg",
+    "name": "Mattermost"
+  },
+  {
+    "description": "Project management platform",
+    "discovery_pattern": "Endpoint response status is between 200 and 300, and response body from <ip>:8080/rest/api/2/serverInfo contains jira",
+    "logo_url": "",
+    "name": "Jira"
+  },
+  {
+    "description": "Discussion platform",
+    "discovery_pattern": "Endpoint response body from <ip>:80/srv/status contains discourse",
+    "logo_url": "https://cdn.jsdelivr.net/gh/homarr-labs/dashboard-icons/svg/discourse.svg",
+    "name": "Discourse"
+  },
+  {
+    "description": "Team collaboration wiki",
+    "discovery_pattern": "Endpoint response body from <ip>:8090/ contains confluence",
+    "logo_url": "https://cdn.jsdelivr.net/gh/homarr-labs/dashboard-icons/svg/confluence.svg",
+    "name": "Confluence"
+  },
+  {
+    "description": "Message broker",
+    "discovery_pattern": "Endpoint response body from <ip>:15672/ contains rabbitmq",
+    "logo_url": "https://cdn.jsdelivr.net/gh/homarr-labs/dashboard-icons/svg/rabbitmq.svg",
+    "name": "RabbitMQ"
+  },
+  {
+    "description": "Simple HTTP-based pub-sub notification service",
+    "discovery_pattern": "Any of: (Endpoint response body from <ip>:80/ contains ntfy web, Endpoint response body from <ip>:2856/ contains ntfy web)",
+    "logo_url": "https://cdn.jsdelivr.net/gh/homarr-labs/dashboard-icons/svg/ntfy.svg",
+    "name": "Ntfy"
+  },
+  {
+    "description": "Generic MQTT broker",
+    "discovery_pattern": "Any of: (1883/tcp is open, 8883/tcp is open)",
+    "logo_url": "https://cdn.jsdelivr.net/gh/homarr-labs/dashboard-icons/svg/mqtt.svg",
+    "name": "MQTT"
+  },
+  {
+    "description": "Event streaming platform",
+    "discovery_pattern": "9092/tcp is open",
+    "logo_url": "https://simpleicons.org/icons/apachekafka.svg",
+    "name": "Kafka"
+  },
+  {
+    "description": "Message broker",
+    "discovery_pattern": "Endpoint response body from <ip>:8161/admin contains activemq",
+    "logo_url": "https://www.vectorlogo.zone/logos/apache_activemq/apache_activemq-icon.svg",
+    "name": "ActiveMQ"
+  },
+  {
+    "description": "In-memory data store and cache",
+    "discovery_pattern": "6379/tcp is open",
+    "logo_url": "https://cdn.jsdelivr.net/gh/homarr-labs/dashboard-icons/svg/redis.svg",
+    "name": "Redis"
+  },
+  {
+    "description": "Open-source relational database",
+    "discovery_pattern": "5432/tcp is open",
+    "logo_url": "https://cdn.jsdelivr.net/gh/homarr-labs/dashboard-icons/svg/postgresql.svg",
+    "name": "PostgreSQL"
+  },
+  {
+    "description": "Enterprise relational database",
+    "discovery_pattern": "1521/tcp is open",
+    "logo_url": "https://cdn.jsdelivr.net/gh/homarr-labs/dashboard-icons/svg/oracle.svg",
+    "name": "Oracle Database"
+  },
+  {
+    "description": "Open-source relational database",
+    "discovery_pattern": "3306/tcp is open",
+    "logo_url": "https://cdn.jsdelivr.net/gh/homarr-labs/dashboard-icons/svg/mysql.svg",
+    "name": "MySQL"
+  },
+  {
+    "description": "Microsoft relational database",
+    "discovery_pattern": "1433/tcp is open",
+    "logo_url": "https://cdn.jsdelivr.net/gh/homarr-labs/dashboard-icons/svg/microsoft-sql-server-light.svg",
+    "name": "Microsoft SQL Server"
+  },
+  {
+    "description": "NoSQL document database",
+    "discovery_pattern": "27017/tcp is open",
+    "logo_url": "https://cdn.jsdelivr.net/gh/homarr-labs/dashboard-icons/svg/mongodb.svg",
+    "name": "MongoDB"
+  },
+  {
+    "description": "ESP device management",
+    "discovery_pattern": "6052/tcp is open",
+    "logo_url": "https://cdn.jsdelivr.net/gh/homarr-labs/dashboard-icons/svg/esphome.svg",
+    "name": "ESPHome"
+  },
+  {
+    "description": "NoSQL document database",
+    "discovery_pattern": "Endpoint response body from <ip>:5984/ contains couchdb",
+    "logo_url": "https://cdn.jsdelivr.net/gh/homarr-labs/dashboard-icons/svg/couchdb.svg",
+    "name": "CouchDB"
+  },
+  {
+    "description": "Distributed NoSQL database",
+    "discovery_pattern": "9042/tcp is open",
+    "logo_url": "https://cdn.jsdelivr.net/gh/homarr-labs/dashboard-icons/svg/apache-cassandra.svg",
+    "name": "Cassandra"
+  },
+  {
+    "description": "Kubernetes management",
+    "discovery_pattern": "Endpoint response body from <ip>:80/v3 contains rancher",
+    "logo_url": "https://cdn.jsdelivr.net/gh/homarr-labs/dashboard-icons/svg/rancher.svg",
+    "name": "Rancher"
+  },
+  {
+    "description": "Open-source virtualization management platform",
+    "discovery_pattern": "Any of: (Endpoint response body from <ip>:8006/ contains proxmox, 8006/tcp is open)",
+    "logo_url": "https://cdn.jsdelivr.net/gh/homarr-labs/dashboard-icons/svg/proxmox.svg",
+    "name": "Proxmox VE"
+  },
+  {
+    "description": "Container management web interface",
+    "discovery_pattern": "Any of: (Endpoint response body from <ip>:9443/#!/auth contains portainer.io, Endpoint response body from <ip>:9000/ contains portainer.io)",
+    "logo_url": "https://cdn.jsdelivr.net/gh/homarr-labs/dashboard-icons/svg/portainer.svg",
+    "name": "Portainer"
+  },
+  {
+    "description": "A modern client-server application for the Soulseek file-sharing network",
+    "discovery_pattern": "All of: (Endpoint response body from <ip>:5030/ contains slskd, Endpoint response body from <ip>:5030/api/v0/session/enabled contains true)",
+    "logo_url": "https://cdn.jsdelivr.net/gh/homarr-labs/dashboard-icons/svg/slskd.svg",
+    "name": "Slskd"
+  },
+  {
+    "description": "Workload orchestration",
+    "discovery_pattern": "Endpoint response body from <ip>:4646/v1/status/leader contains ",
+    "logo_url": "https://cdn.jsdelivr.net/gh/homarr-labs/dashboard-icons/svg/nomad.svg",
+    "name": "Nomad"
+  },
+  {
+    "description": "Container orchestration platform",
+    "discovery_pattern": "All of: (6443/tcp is open, Any of: (10250/tcp is open, 10259/tcp is open, 10257/tcp is open, 10256/tcp is open))",
+    "logo_url": "https://cdn.jsdelivr.net/gh/homarr-labs/dashboard-icons/svg/kubernetes.svg",
+    "name": "Kubernetes"
+  },
+  {
+    "description": "Docker native clustering and orchestration",
+    "discovery_pattern": "All of: (2377/tcp is open, 7946/tcp is open)",
+    "logo_url": "https://cdn.jsdelivr.net/gh/homarr-labs/dashboard-icons/svg/docker.svg",
+    "name": "Docker Swarm"
+  },
+  {
+    "description": "A generic docker container",
+    "discovery_pattern": "All of: (Service is running in a docker container, A custom match pattern evaluated at runtime)",
+    "logo_url": "https://cdn.jsdelivr.net/gh/homarr-labs/dashboard-icons/svg/docker.svg",
+    "name": "Docker Container"
+  },
+  {
+    "description": "Z-Wave controller server",
+    "discovery_pattern": "Endpoint response body from <ip>:8091/health contains ",
+    "logo_url": "https://cdn.jsdelivr.net/gh/homarr-labs/dashboard-icons/svg/z-wave-js-ui.svg",
+    "name": "Z-Wave JS"
+  },
+  {
+    "description": "Zigbee to MQTT bridge",
+    "discovery_pattern": "Endpoint response body from <ip>:8080/ contains Zigbee2MQTT WindFront",
+    "logo_url": "https://cdn.jsdelivr.net/gh/homarr-labs/dashboard-icons/svg/zigbee2mqtt.svg",
+    "name": "Zigbee2MQTT"
+  },
+  {
+    "description": "Philips Hue Bridge for lighting control",
+    "discovery_pattern": "All of: (MAC Address belongs to Philips Lighting BV, Endpoint response body from <ip>:80/ contains hue)",
+    "logo_url": "https://simpleicons.org/icons/philipshue.svg",
+    "name": "Philips Hue Bridge"
+  },
+  {
+    "description": "Home automation platform",
+    "discovery_pattern": "Endpoint response body from <ip>:8080/rest/ contains openhab",
+    "logo_url": "https://cdn.jsdelivr.net/gh/homarr-labs/dashboard-icons/svg/openhab.svg",
+    "name": "openHAB"
+  },
+  {
+    "description": "Open-source home automation platform",
+    "discovery_pattern": "Endpoint response body from <ip>:8123/ contains home assistant",
+    "logo_url": "https://cdn.jsdelivr.net/gh/homarr-labs/dashboard-icons/svg/home-assistant.svg",
+    "name": "Home Assistant"
+  },
+  {
+    "description": "ESP device management",
+    "discovery_pattern": "6052/tcp is open",
+    "logo_url": "https://cdn.jsdelivr.net/gh/homarr-labs/dashboard-icons/svg/esphome.svg",
+    "name": "ESPHome"
+  },
+  {
+    "description": "Home automation system",
+    "discovery_pattern": "Endpoint response body from <ip>:8080/json.htm contains domoticz",
+    "logo_url": "https://cdn.jsdelivr.net/gh/homarr-labs/dashboard-icons/png/domoticz.png",
+    "name": "Domoticz"
+  },
+  {
+    "description": "Monitor, view analytics, and receive notifications about your Plex Media Server.",
+    "discovery_pattern": "Endpoint response body from <ip>:8181/ contains Tautulli",
+    "logo_url": "https://cdn.jsdelivr.net/gh/homarr-labs/dashboard-icons/svg/tautulli.svg",
+    "name": "Tautulli"
+  },
+  {
+    "description": "A modern client-server application for the Soulseek file-sharing network",
+    "discovery_pattern": "All of: (Endpoint response body from <ip>:5030/ contains slskd, Endpoint response body from <ip>:5030/api/v0/session/enabled contains true)",
+    "logo_url": "https://cdn.jsdelivr.net/gh/homarr-labs/dashboard-icons/svg/slskd.svg",
+    "name": "Slskd"
+  },
+  {
+    "description": "Media server for streaming personal content",
+    "discovery_pattern": "Any of: (Endpoint response body from <ip>:32400/web/index.html contains Plex, Endpoint response status is between 401 and 401, and response from <ip>:32400 has header X-Plex-Protocol with value 1.0)",
+    "logo_url": "https://cdn.jsdelivr.net/gh/homarr-labs/dashboard-icons/svg/plex.svg",
+    "name": "Plex Media Server"
+  },
+  {
+    "description": "Open source software application for managing requests for your media library.",
+    "discovery_pattern": "All of: (Endpoint response body from <ip>:5055/site.webmanifest contains Overseerr, Not (Endpoint response body from <ip>:5055/ contains Jellyseerr))",
+    "logo_url": "https://cdn.jsdelivr.net/gh/homarr-labs/dashboard-icons/svg/overseerr.svg",
+    "name": "Overseerr"
+  },
+  {
+    "description": "A media server for your comics, mangas, BDs, magazines and eBooks.",
+    "discovery_pattern": "Endpoint response body from <ip>:25600/ contains Komga",
+    "logo_url": "https://cdn.jsdelivr.net/gh/homarr-labs/dashboard-icons/svg/komga.svg",
+    "name": "Komga"
+  },
+  {
+    "description": "Open source software application for managing requests for your media library.",
+    "discovery_pattern": "All of: (Endpoint response body from <ip>:3000/ contains Jellystat, Endpoint response body from <ip>:3000/ contains Jellyfin stats for the masses)",
+    "logo_url": "https://cdn.jsdelivr.net/gh/homarr-labs/dashboard-icons/svg/jellystat.svg",
+    "name": "Jellystat"
+  },
+  {
+    "description": "Open source software application for managing requests for your media library.",
+    "discovery_pattern": "Endpoint response body from <ip>:5055/ contains Jellyseerr",
+    "logo_url": "https://cdn.jsdelivr.net/gh/homarr-labs/dashboard-icons/svg/jellyseerr.svg",
+    "name": "Jellyseerr"
+  },
+  {
+    "description": "Free media server for personal streaming",
+    "discovery_pattern": "Endpoint response body from <ip>:80/System/Info/Public contains Jellyfin",
+    "logo_url": "https://cdn.jsdelivr.net/gh/homarr-labs/dashboard-icons/svg/jellyfin.svg",
+    "name": "Jellyfin"
+  },
+  {
+    "description": "Self-hosted photo and video management solution",
+    "discovery_pattern": "Endpoint response body from <ip>:2283/photos contains Immich",
+    "logo_url": "https://cdn.jsdelivr.net/gh/homarr-labs/dashboard-icons/svg/immich.svg",
+    "name": "Immich"
+  },
+  {
+    "description": "Synology DiskStation Manager NAS system",
+    "discovery_pattern": "All of: (Endpoint response body from <ip>:80/ contains synology, 21/tcp is open)",
+    "logo_url": "https://cdn.jsdelivr.net/gh/homarr-labs/dashboard-icons/svg/synology.svg",
+    "name": "Synology DSM"
+  },
+  {
+    "description": "Self-hosted audiobook and podcast server.",
+    "discovery_pattern": "13378/tcp is open",
+    "logo_url": "https://cdn.jsdelivr.net/gh/homarr-labs/dashboard-icons/svg/audiobookshelf.svg",
+    "name": "AudioBookShelf"
+  },
+  {
+    "description": "Backup and replication",
+    "discovery_pattern": "9392/tcp is open",
+    "logo_url": "https://cdn.jsdelivr.net/gh/homarr-labs/dashboard-icons/svg/veeam.svg",
+    "name": "Veeam"
+  },
+  {
+    "description": "Fast and secure backup program",
+    "discovery_pattern": "All of: (8000/tcp is open, Endpoint response body from <ip>:80/ contains restic)",
+    "logo_url": "",
+    "name": "Restic"
+  },
+  {
+    "description": "Encrypted, incremental and deduplicated backups for Proxmox VMs, LXCs, and hosts",
+    "discovery_pattern": "Any of: (Endpoint response body from <ip>:8007/ contains proxmox-backup-gui, 8007/tcp is open)",
+    "logo_url": "https://cdn.jsdelivr.net/gh/homarr-labs/dashboard-icons/svg/proxmox.svg",
+    "name": "Proxmox Backup Server"
+  },
+  {
+    "description": "Cross-platform backup client with encryption",
+    "discovery_pattern": "Endpoint response body from <ip>:8200/ngax/index.html contains Duplicati",
+    "logo_url": "https://cdn.jsdelivr.net/gh/homarr-labs/dashboard-icons/svg/duplicati.svg",
+    "name": "Duplicati"
+  },
+  {
+    "description": "Network backup solution",
+    "discovery_pattern": "9101/tcp is open",
+    "logo_url": "https://cdn.jsdelivr.net/gh/homarr-labs/dashboard-icons/png/bacula.png",
+    "name": "Bacula"
+  },
+  {
+    "description": "Open-source network attached storage system",
+    "discovery_pattern": "All of: (445/tcp is open, Endpoint response body from <ip>:80/ contains TrueNAS)",
+    "logo_url": "https://cdn.jsdelivr.net/gh/homarr-labs/dashboard-icons/svg/truenas.svg",
+    "name": "TrueNAS"
+  },
+  {
+    "description": "Synology DiskStation Manager NAS system",
+    "discovery_pattern": "All of: (Endpoint response body from <ip>:80/ contains synology, 21/tcp is open)",
+    "logo_url": "https://cdn.jsdelivr.net/gh/homarr-labs/dashboard-icons/svg/synology.svg",
+    "name": "Synology DSM"
+  },
+  {
+    "description": "Continuous file synchronization service",
+    "discovery_pattern": "All of: (Endpoint response body from <ip>:80/ contains Syncthing, 22000/tcp is open)",
+    "logo_url": "https://cdn.jsdelivr.net/gh/homarr-labs/dashboard-icons/svg/syncthing.svg",
+    "name": "Syncthing"
+  },
+  {
+    "description": "File hosting platform",
+    "discovery_pattern": "Endpoint response body from <ip>:8000/api2/ping contains seafile",
+    "logo_url": "https://cdn.jsdelivr.net/gh/homarr-labs/dashboard-icons/svg/seafile.svg",
+    "name": "Seafile"
+  },
+  {
+    "description": "Generic SMB file server",
+    "discovery_pattern": "445/tcp is open",
+    "logo_url": "",
+    "name": "Samba"
+  },
+  {
+    "description": "QNAP network attached storage system",
+    "discovery_pattern": "All of: (21/tcp is open, Any of: (Endpoint response body from <ip>:80/ contains QNAP, Endpoint response body from <ip>:8080/ contains QNAP))",
+    "logo_url": "https://cdn.jsdelivr.net/gh/homarr-labs/dashboard-icons/svg/qnap.svg",
+    "name": "QNAP NAS"
+  },
+  {
+    "description": "File sync and share",
+    "discovery_pattern": "Endpoint response body from <ip>:80/status.php contains owncloud",
+    "logo_url": "https://cdn.jsdelivr.net/gh/homarr-labs/dashboard-icons/svg/owncloud.svg",
+    "name": "ownCloud"
+  },
+  {
+    "description": "Debian-based NAS solution",
+    "discovery_pattern": "All of: (445/tcp is open, Endpoint response body from <ip>:80/ contains openmediavault)",
+    "logo_url": "https://cdn.jsdelivr.net/gh/homarr-labs/dashboard-icons/svg/openmediavault.svg",
+    "name": "OpenMediaVault"
+  },
+  {
+    "description": "Generic network file system",
+    "discovery_pattern": "2049/tcp is open",
+    "logo_url": "",
+    "name": "NFS"
+  },
+  {
+    "description": "Self-hosted cloud storage and collaboration platform",
+    "discovery_pattern": "Any of: (Endpoint response body from <ip>:80/core/css/server.css contains Nextcloud GmbH, Endpoint response body from <ip>:443/core/css/server.css contains Nextcloud GmbH)",
+    "logo_url": "https://cdn.jsdelivr.net/gh/homarr-labs/dashboard-icons/svg/nextcloud.svg",
+    "name": "NextCloud"
+  },
+  {
+    "description": "A generic network storage devices",
+    "discovery_pattern": "2049/tcp is open",
+    "logo_url": "",
+    "name": "Nas Device"
+  },
+  {
+    "description": "Object storage",
+    "discovery_pattern": "Endpoint response status is between 200 and 300, and response body from <ip>:9000/minio/health/live contains ",
+    "logo_url": "https://cdn.jsdelivr.net/gh/homarr-labs/dashboard-icons/svg/minio.svg",
+    "name": "MinIO"
+  },
+  {
+    "description": "FTP server",
+    "discovery_pattern": "All of: (21/tcp is open, 14147/tcp is open)",
+    "logo_url": "https://cdn.jsdelivr.net/gh/homarr-labs/dashboard-icons/svg/filezilla.svg",
+    "name": "FileZilla Server"
+  },
+  {
+    "description": "Generic FTP file sharing service",
+    "discovery_pattern": "21/tcp is open",
+    "logo_url": "",
+    "name": "FTP Server"
+  },
+  {
+    "description": "Distributed storage",
+    "discovery_pattern": "Endpoint response body from <ip>:8080/ contains ceph dashboard",
+    "logo_url": "https://cdn.jsdelivr.net/gh/homarr-labs/dashboard-icons/svg/ceph.svg",
+    "name": "Ceph"
+  },
+  {
+    "description": "Network-wide ad blocking DNS service",
+    "discovery_pattern": "All of: (Any of: (53/udp is open, 53/tcp is open), Endpoint response body from <ip>:80/admin contains pi-hole)",
+    "logo_url": "https://cdn.jsdelivr.net/gh/homarr-labs/dashboard-icons/svg/pi-hole.svg",
+    "name": "Pi-Hole"
+  },
+  {
+    "description": "Network-wide ad and tracker blocking",
+    "discovery_pattern": "All of: (All of: (53/udp is open, 53/tcp is open), Endpoint response body from <ip>:80/ contains AdGuard Home)",
+    "logo_url": "https://cdn.jsdelivr.net/gh/homarr-labs/dashboard-icons/svg/adguard-home.svg",
+    "name": "Adguard Home"
+  },
+  {
+    "description": "API gateway",
+    "discovery_pattern": "Endpoint response status is between 200 and 300, and response body from <ip>:8080/hello contains tyk",
+    "logo_url": "https://www.vectorlogo.zone/logos/tyk/tyk-icon.svg",
+    "name": "Tyk"
+  },
+  {
+    "description": "Modern reverse proxy and load balancer",
+    "discovery_pattern": "Endpoint response body from <ip>:80/dashboard contains traefik",
+    "logo_url": "https://cdn.jsdelivr.net/gh/homarr-labs/dashboard-icons/svg/traefik.svg",
+    "name": "Traefik"
+  },
+  {
+    "description": "Web-based Nginx proxy management interface",
+    "discovery_pattern": "Endpoint response body from <ip>:80 contains nginx proxy manager",
+    "logo_url": "https://cdn.jsdelivr.net/gh/homarr-labs/dashboard-icons/svg/nginx-proxy-manager.svg",
+    "name": "Nginx Proxy Manager"
+  },
+  {
+    "description": "API gateway",
+    "discovery_pattern": "Endpoint response body from <ip>:8001/ contains kong",
+    "logo_url": "https://simpleicons.org/icons/kong.svg",
+    "name": "Kong"
+  },
+  {
+    "description": "Load balancer and proxy",
+    "discovery_pattern": "Endpoint response body from <ip>:8404/stats contains haproxy",
+    "logo_url": "https://cdn.jsdelivr.net/gh/homarr-labs/dashboard-icons/svg/haproxy.svg",
+    "name": "HAProxy"
+  },
+  {
+    "description": "Lightweight & versatile reverse proxy, web & file server",
+    "discovery_pattern": "Endpoint response body from <ip>:2019/reverse_proxy/upstreams contains num_requests",
+    "logo_url": "https://cdn.jsdelivr.net/gh/homarr-labs/dashboard-icons/svg/caddy.svg",
+    "name": "Caddy"
+  },
+  {
+    "description": "Wireguard dashboard for visualizing and managing wireguard clients and server",
+    "discovery_pattern": "All of: (10086/tcp is open, Not (Subnet is type VpnTunnel))",
+    "logo_url": "https://cdn.jsdelivr.net/gh/homarr-labs/dashboard-icons/svg/wireguard.svg",
+    "name": "WGDashboard"
+  },
+  {
+    "description": "Cloudflare tunnel daemon",
+    "discovery_pattern": "Endpoint response body from <ip>:80/metrics contains cloudflared",
+    "logo_url": "https://cdn.jsdelivr.net/gh/homarr-labs/dashboard-icons/svg/cloudflare.svg",
+    "name": "Cloudflared"
+  },
+  {
+    "description": "Recursive DNS resolver with control interface",
+    "discovery_pattern": "All of: (53/udp is open, 8953/tcp is open)",
+    "logo_url": "https://cdn.jsdelivr.net/gh/homarr-labs/dashboard-icons/svg/unbound.svg",
+    "name": "Unbound DNS"
+  },
+  {
+    "description": "Authoritative DNS server with API",
+    "discovery_pattern": "All of: (53/udp is open, 53/tcp is open, 8081/tcp is open)",
+    "logo_url": "https://cdn.jsdelivr.net/gh/homarr-labs/dashboard-icons/svg/powerdns.svg",
+    "name": "PowerDNS"
+  },
+  {
+    "description": "A generic Dns server",
+    "discovery_pattern": "Any of: (53/tcp is open, 53/udp is open)",
+    "logo_url": "",
+    "name": "Dns Server"
+  },
+  {
+    "description": "Berkeley Internet Name Domain DNS server",
+    "discovery_pattern": "All of: (53/udp is open, 8053/tcp is open)",
+    "logo_url": "",
+    "name": "Bind9"
+  },
+  {
+    "description": "Open-source firewall and router platform",
+    "discovery_pattern": "All of: (22/tcp is open, Endpoint response body from <ip>:80/ contains pfsense)",
+    "logo_url": "https://cdn.jsdelivr.net/gh/homarr-labs/dashboard-icons/svg/pfsense.svg",
+    "name": "pfSense"
+  },
+  {
+    "description": "PfSense package for DNS/IP blocking",
+    "discovery_pattern": "All of: (All of: (53/tcp is open, 53/udp is open), Endpoint response body from <ip>:80/pfblockerng contains pfblockerng)",
+    "logo_url": "https://cdn.jsdelivr.net/gh/homarr-labs/dashboard-icons/svg/pfsense.svg",
+    "name": "pfBlockerNG"
+  },
+  {
+    "description": "Open-source firewall and routing platform",
+    "discovery_pattern": "All of: (Any of: (Endpoint response body from <ip>:80/ contains opnsense, Endpoint response body from <ip>:443/ contains opnsense), Any of: (53/tcp is open, 53/udp is open, 22/tcp is open, 123/udp is open, 67/udp is open))",
+    "logo_url": "https://cdn.jsdelivr.net/gh/homarr-labs/dashboard-icons/svg/opnsense.svg",
+    "name": "OPNsense"
+  },
+  {
+    "description": "Fortinet security appliance",
+    "discovery_pattern": "Endpoint response body from <ip>:80/login contains fortinet",
+    "logo_url": "https://cdn.jsdelivr.net/gh/homarr-labs/dashboard-icons/svg/fortinet.svg",
+    "name": "Fortinet"
+  },
+  {
+    "description": "Generic network security appliance",
+    "discovery_pattern": "No match pattern provided",
+    "logo_url": "",
+    "name": "Firewall"
+  },
+  {
+    "description": "Crowdsourced protection against malicious IPs",
+    "discovery_pattern": "Endpoint response status is between 401 and 401, and response body from <ip>:8080/v1/allowlists contains cookie token is empty",
+    "logo_url": "https://cdn.jsdelivr.net/gh/homarr-labs/dashboard-icons/svg/crowdsec.svg",
+    "name": "CrowdSec"
+  },
+  {
+    "description": "Ubiquiti UniFi wireless access point",
+    "discovery_pattern": "All of: (MAC Address belongs to Ubiquiti Networks Inc, Endpoint response body from <ip>:80/ contains Unifi)",
+    "logo_url": "https://cdn.jsdelivr.net/gh/homarr-labs/dashboard-icons/svg/unifi.svg",
+    "name": "Unifi Access Point"
+  },
+  {
+    "description": "TP-Link EAP wireless access point",
+    "discovery_pattern": "All of: (MAC Address belongs to TP-LINK TECHNOLOGIES CO.,LTD, Endpoint response body from <ip>:80/ contains tp-link)",
+    "logo_url": "https://cdn.jsdelivr.net/gh/homarr-labs/dashboard-icons/svg/tp-link.svg",
+    "name": "TP-Link EAP"
+  },
+  {
+    "description": "Google Nest Wifi router",
+    "discovery_pattern": "All of: (Any of: (MAC Address belongs to Nest Labs Inc., MAC Address belongs to Google, Inc.), Host IP is a gateway in daemon's routing tables, or ends in .1 or .254., Endpoint response body from <ip>:80/ contains Nest Wifi)",
+    "logo_url": "https://cdn.jsdelivr.net/gh/homarr-labs/dashboard-icons/svg/google-home.svg",
+    "name": "Google Nest router"
+  },
+  {
+    "description": "Google Nest Wifi repeater",
+    "discovery_pattern": "All of: (Any of: (MAC Address belongs to Nest Labs Inc., MAC Address belongs to Google, Inc.), Not (Host IP is a gateway in daemon's routing tables, or ends in .1 or .254.), Endpoint response body from <ip>:80/ contains Nest Wifi)",
+    "logo_url": "https://cdn.jsdelivr.net/gh/homarr-labs/dashboard-icons/svg/google-home.svg",
+    "name": "Google Nest repeater"
+  },
+  {
+    "description": "Fios device providing routing and gateway services",
+    "discovery_pattern": "All of: (Endpoint response body from <ip>:80/#/login/ contains fios, Host IP is a gateway in daemon's routing tables, or ends in .1 or .254.)",
+    "logo_url": "https://cdn.jsdelivr.net/gh/homarr-labs/dashboard-icons/svg/fios.svg",
+    "name": "Fios Gateway"
+  },
+  {
+    "description": "Fios device providing mesh networking services",
+    "discovery_pattern": "All of: (Endpoint response body from <ip>:80/#/login/ contains fios, Not (Host IP is a gateway in daemon's routing tables, or ends in .1 or .254.))",
+    "logo_url": "https://cdn.jsdelivr.net/gh/homarr-labs/dashboard-icons/svg/fios.svg",
+    "name": "Fios Extender"
+  },
+  {
+    "description": "Eero device providing mesh network services",
+    "discovery_pattern": "All of: (MAC Address belongs to eero Inc, Not (Host IP is a gateway in daemon's routing tables, or ends in .1 or .254.))",
+    "logo_url": "https://www.vectorlogo.zone/logos/eero/eero-icon.svg",
+    "name": "Eero Repeater"
+  },
+  {
+    "description": "Eero device providing routing and gateway services",
+    "discovery_pattern": "All of: (MAC Address belongs to eero Inc, Host IP is a gateway in daemon's routing tables, or ends in .1 or .254.)",
+    "logo_url": "https://www.vectorlogo.zone/logos/eero/eero-icon.svg",
+    "name": "Eero Gateway"
+  },
+  {
+    "description": "A generic wireless access point for WiFi connectivity",
+    "discovery_pattern": "No match pattern provided",
+    "logo_url": "",
+    "name": "Access Point"
+  },
+  {
+    "description": "Generic network switch for local area networking",
+    "discovery_pattern": "All of: (Not (Host IP is a gateway in daemon's routing tables, or ends in .1 or .254.), All of: (80/tcp is open, 23/tcp is open))",
+    "logo_url": "",
+    "name": "Switch"
+  },
+  {
+    "description": "A generic gateway",
+    "discovery_pattern": "All of: (Host IP is a gateway in daemon's routing tables, or ends in .1 or .254., A custom match pattern evaluated at runtime)",
+    "logo_url": "",
+    "name": "Gateway"
+  },
+  {
+    "description": "A generic Dhcp server",
+    "discovery_pattern": "67/udp is open",
+    "logo_url": "",
+    "name": "Dhcp Server"
+  },
+  {
     "description": "Docker",
     "discovery_pattern": "No match pattern provided",
     "logo_url": "https://cdn.jsdelivr.net/gh/homarr-labs/dashboard-icons/svg/docker.svg",
     "name": "Docker"
-  },
-  {
-=======
->>>>>>> 87b46a9a
-    "description": "NetVisor Server API for network management",
-    "discovery_pattern": "Endpoint response body from <ip>:60072/api/health contains netvisor",
-    "logo_url": "/logos/netvisor-logo.png",
-    "name": "NetVisor Server API"
-  },
-  {
-    "description": "NetVisor Daemon API for network scanning",
-    "discovery_pattern": "Endpoint response body from <ip>:60073/api/health contains netvisor",
-    "logo_url": "/logos/netvisor-logo.png",
-    "name": "NetVisor Daemon API"
-  },
-  {
-    "description": "User invitation and management system for Jellyfin, Plex, Emby etc",
-    "discovery_pattern": "Endpoint response body from <ip>:5690/static/manifest.json contains Wizarr",
-    "logo_url": "https://cdn.jsdelivr.net/gh/homarr-labs/dashboard-icons/svg/wizarr.svg",
-    "name": "Wizarr"
-  },
-  {
-    "description": "A TV collection manager for Usenet and BitTorrent users.",
-    "discovery_pattern": "Endpoint response body from <ip>:8989/Content/manifest.json contains Sonarr",
-    "logo_url": "https://cdn.jsdelivr.net/gh/homarr-labs/dashboard-icons/svg/sonarr.svg",
-    "name": "Sonarr"
-  },
-  {
-    "description": "A movie collection manager for Usenet and BitTorrent users.",
-    "discovery_pattern": "Endpoint response body from <ip>:7878/Content/manifest.json contains Radarr",
-    "logo_url": "https://cdn.jsdelivr.net/gh/homarr-labs/dashboard-icons/svg/radarr.svg",
-    "name": "Radarr"
-  },
-  {
-    "description": "Cross-platform open-source BitTorrent client",
-    "discovery_pattern": "Any of: (Endpoint response body from <ip>:8080/ contains qBittorrent logo, Endpoint response body from <ip>:8090/ contains qBittorrent logo)",
-    "logo_url": "https://cdn.jsdelivr.net/gh/homarr-labs/dashboard-icons/svg/qbittorrent.svg",
-    "name": "qBittorrent"
-  },
-  {
-    "description": "The Ultimate Indexer Manager.",
-    "discovery_pattern": "Endpoint response body from <ip>:3232/Content/Images/Icons/manifest.json contains Prowlarr",
-    "logo_url": "https://cdn.jsdelivr.net/gh/homarr-labs/dashboard-icons/svg/prowlarr.svg",
-    "name": "Prowlarr"
-  },
-  {
-    "description": "A Simple OIDC provider that uses passkeys for authentication",
-    "discovery_pattern": "Endpoint response body from <ip>:1411/app.webmanifest contains Pocket ID",
-    "logo_url": "https://cdn.jsdelivr.net/gh/homarr-labs/dashboard-icons/svg/pocket-id-light.svg",
-    "name": "Pocket ID"
-  },
-  {
-    "description": "A tiny dashboard for Network UPS Tools",
-    "discovery_pattern": "Endpoint response body from <ip>:3000/api/v1/info contains peanut",
-    "logo_url": "https://cdn.jsdelivr.net/gh/homarr-labs/dashboard-icons/svg/peanut.svg",
-    "name": "PeaNUT"
-  },
-  {
-    "description": "Community-supported document management system",
-    "discovery_pattern": "Endpoint response body from <ip>:8000/ contains Paperless-ngx project",
-    "logo_url": "https://cdn.jsdelivr.net/gh/homarr-labs/dashboard-icons/svg/paperless-ngx.svg",
-    "name": "Paperless-NGX"
-  },
-  {
-    "description": "Open, extensible, user-friendly interface for AI",
-    "discovery_pattern": "Endpoint response body from <ip>:8080/manifest.json contains Open WebUI",
-    "logo_url": "https://cdn.jsdelivr.net/gh/homarr-labs/dashboard-icons/svg/open-webui-light.svg",
-    "name": "Open WebUI"
-  },
-  {
-    "description": "An easy way to get up and running with LLMs.",
-    "discovery_pattern": "Endpoint response body from <ip>:11434/ contains Ollama is running",
-    "logo_url": "https://cdn.jsdelivr.net/gh/homarr-labs/dashboard-icons/svg/ollama-dark.svg",
-    "name": "Ollama"
-  },
-  {
-    "description": "Network UPS Tools",
-    "discovery_pattern": "3493/tcp is open",
-    "logo_url": "https://cdn.jsdelivr.net/gh/homarr-labs/dashboard-icons/svg/nut.svg",
-    "name": "NUT"
-  },
-  {
-    "description": "PXE Boot Server",
-    "discovery_pattern": "Endpoint response body from <ip>:61208/ contains Netbootxyz",
-    "logo_url": "https://cdn.jsdelivr.net/gh/homarr-labs/dashboard-icons/svg/netbootxyz.svg",
-    "name": "Netbootxyz"
-  },
-  {
-    "description": "An open-source, self-hosted note-taking service.",
-    "discovery_pattern": "Endpoint response body from <ip>:5230/explore contains Memos",
-    "logo_url": "https://cdn.jsdelivr.net/gh/homarr-labs/dashboard-icons/png/memos.png",
-    "name": "Memos"
-  },
-  {
-    "description": "A self-hosted recipe manager and meal planner",
-    "discovery_pattern": "All of: (Endpoint response body from <ip>:9000/ contains Mealie, Endpoint response body from <ip>:9000/ contains recipe)",
-    "logo_url": "https://cdn.jsdelivr.net/gh/homarr-labs/dashboard-icons/svg/mealie.svg",
-    "name": "Mealie"
-  },
-  {
-    "description": "Self-hosted YouTube downloader",
-    "discovery_pattern": "Endpoint response body from <ip>:8081/manifest.webmanifest contains MeTube",
-    "logo_url": "https://cdn.jsdelivr.net/gh/homarr-labs/dashboard-icons/svg/metube.svg",
-    "name": "MeTube"
-  },
-  {
-    "description": "Vehicle Maintenance Records and Fuel Mileage Tracker",
-    "discovery_pattern": "Endpoint response body from <ip>:8080/ contains Garage - LubeLogger",
-    "logo_url": "https://cdn.jsdelivr.net/gh/homarr-labs/dashboard-icons/png/lubelogger.png",
-    "name": "Lubelogger"
-  },
-  {
-    "description": "A music collection manager for Usenet and BitTorrent users.",
-    "discovery_pattern": "Endpoint response body from <ip>:8686/Content/manifest.json contains Lidarr",
-    "logo_url": "https://cdn.jsdelivr.net/gh/homarr-labs/dashboard-icons/svg/lidarr.svg",
-    "name": "Lidarr"
-  },
-  {
-    "description": "The Bookmark Everything App",
-    "discovery_pattern": "Endpoint response body from <ip>:3000/manifest.json contains Karakeep",
-    "logo_url": "https://cdn.jsdelivr.net/gh/homarr-labs/dashboard-icons/svg/karakeep.svg",
-    "name": "Karakeep"
-  },
-  {
-    "description": "A simple, self-hosted app for your checklists and notes",
-    "discovery_pattern": "Endpoint response body from <ip>:3000/site.webmanifest contains jotty",
-    "logo_url": "https://cdn.jsdelivr.net/gh/homarr-labs/dashboard-icons/svg/jotty.svg",
-    "name": "Jotty"
-  },
-  {
-    "description": "Finds missing media and upgrades your existing content.",
-    "discovery_pattern": "9705/tcp is open",
-    "logo_url": "https://cdn.jsdelivr.net/gh/homarr-labs/dashboard-icons/png/huntarr.png",
-    "name": "Huntarr"
-  },
-  {
-    "description": "Web-based self-hosted groceries & household management solution",
-    "discovery_pattern": "Any of: (Endpoint response body from <ip>:80/ contains grocy.css, Endpoint response body from <ip>:443/ contains grocy.css)",
-    "logo_url": "https://cdn.jsdelivr.net/gh/homarr-labs/dashboard-icons/svg/grocy.svg",
-    "name": "Grocy"
-  },
-  {
-    "description": "A free, self-hostable news aggregator",
-    "discovery_pattern": "Endpoint response body from <ip>:80/themes/manifest.json contains FreshRSS feed aggregator",
-    "logo_url": "https://cdn.jsdelivr.net/gh/homarr-labs/dashboard-icons/svg/freshrss.svg",
-    "name": "FreshRSS"
-  },
-  {
-    "description": "Torrent cleanup tool for Sonarr and Radarr",
-    "discovery_pattern": "11011/tcp is open",
-    "logo_url": "https://cdn.jsdelivr.net/gh/homarr-labs/dashboard-icons/svg/cleanuperr.svg",
-    "name": "Cleanuparr"
-  },
-  {
-    "description": "Web UI and orchestrator for Restic",
-    "discovery_pattern": "Endpoint response body from <ip>:9898/ contains BackRest",
-    "logo_url": "https://cdn.jsdelivr.net/gh/homarr-labs/dashboard-icons/svg/backrest-light.svg",
-    "name": "BackRest"
-  },
-  {
-    "description": "The modern autodl-irssi replacement.",
-    "discovery_pattern": "7474/tcp is open",
-    "logo_url": "https://cdn.jsdelivr.net/gh/homarr-labs/dashboard-icons/svg/autobrr.svg",
-    "name": "Autobrr"
-  },
-  {
-    "description": "A local-first personal finance app",
-    "discovery_pattern": "Endpoint response body from <ip>:5006/manifest.webmanifest contains @actual-app/web",
-    "logo_url": "https://cdn.jsdelivr.net/gh/homarr-labs/dashboard-icons/svg/actual-budget.svg",
-    "name": "Actual Budget"
-  },
-  {
-    "description": "A generic printing service",
-    "discovery_pattern": "Any of: (631/tcp is open, 515/tcp is open, 515/udp is open)",
-    "logo_url": "",
-    "name": "Print Server"
-<<<<<<< HEAD
-  },
-  {
-    "description": "An HP Printer",
-    "discovery_pattern": "All of: (Any of: (Endpoint response body from <ip>:80 contains LaserJet, Endpoint response body from <ip>:80 contains DeskJet, Endpoint response body from <ip>:80 contains OfficeJet, Endpoint response body from <ip>:8080 contains LaserJet, Endpoint response body from <ip>:8080 contains DeskJet, Endpoint response body from <ip>:8080 contains OfficeJet), Any of: (631/tcp is open, 515/tcp is open, 515/udp is open))",
-    "logo_url": "https://cdn.jsdelivr.net/gh/homarr-labs/dashboard-icons/svg/hp.svg",
-    "name": "Hp Printer"
-  },
-  {
-    "description": "Common Unix Printing System",
-    "discovery_pattern": "All of: (631/tcp is open, Endpoint response body from <ip>:80/ contains CUPS)",
-    "logo_url": "https://cdn.jsdelivr.net/gh/homarr-labs/dashboard-icons/svg/cups.svg",
-    "name": "CUPS"
-  },
-  {
-    "description": "ESP device firmware",
-    "discovery_pattern": "No match pattern provided",
-    "logo_url": "https://cdn.jsdelivr.net/gh/homarr-labs/dashboard-icons/svg/tasmota.svg",
-    "name": "Tasmota"
-  },
-  {
-    "description": "Sonos wireless speaker system",
-    "discovery_pattern": "All of: (MAC Address belongs to Sonos, Inc., Any of: (445/tcp is open, 3445/tcp is open, 1400/tcp is open, 1410/tcp is open, 1843/tcp is open, 3400/tcp is open, 3401/tcp is open, 3500/tcp is open))",
-    "logo_url": "https://simpleicons.org/icons/sonos.svg",
-    "name": "Sonos Speaker"
-  },
-  {
-    "description": "Roku streaming device or TV",
-    "discovery_pattern": "All of: (MAC Address belongs to Roku, Inc, 8060/tcp is open)",
-    "logo_url": "https://simpleicons.org/icons/roku.svg",
-    "name": "Roku Media Player"
-  },
-  {
-    "description": "Ring video doorbell or security camera",
-    "discovery_pattern": "All of: (MAC Address belongs to Amazon Technologies Inc., Any of: (8557/tcp is open, 9998/tcp is open, 19302/tcp is open, 9999/tcp is open))",
-    "logo_url": "https://simpleicons.org/icons/ring.svg",
-    "name": "Ring Doorbell"
-  },
-  {
-    "description": "Google Nest smart thermostat",
-    "discovery_pattern": "All of: (Any of: (MAC Address belongs to Nest Labs Inc., MAC Address belongs to Google, Inc.), 9543/tcp is open)",
-    "logo_url": "https://cdn.jsdelivr.net/gh/homarr-labs/dashboard-icons/svg/google-home.svg",
-    "name": "Nest Thermostat"
-  },
-  {
-=======
-  },
-  {
-    "description": "An HP Printer",
-    "discovery_pattern": "All of: (Any of: (Endpoint response body from <ip>:80 contains LaserJet, Endpoint response body from <ip>:80 contains DeskJet, Endpoint response body from <ip>:80 contains OfficeJet, Endpoint response body from <ip>:8080 contains LaserJet, Endpoint response body from <ip>:8080 contains DeskJet, Endpoint response body from <ip>:8080 contains OfficeJet), Any of: (631/tcp is open, 515/tcp is open, 515/udp is open))",
-    "logo_url": "https://cdn.jsdelivr.net/gh/homarr-labs/dashboard-icons/svg/hp.svg",
-    "name": "Hp Printer"
-  },
-  {
-    "description": "Common Unix Printing System",
-    "discovery_pattern": "All of: (631/tcp is open, Endpoint response body from <ip>:80/ contains CUPS)",
-    "logo_url": "https://cdn.jsdelivr.net/gh/homarr-labs/dashboard-icons/svg/cups.svg",
-    "name": "CUPS"
-  },
-  {
-    "description": "ESP device firmware",
-    "discovery_pattern": "No match pattern provided",
-    "logo_url": "https://cdn.jsdelivr.net/gh/homarr-labs/dashboard-icons/svg/tasmota.svg",
-    "name": "Tasmota"
-  },
-  {
-    "description": "Sonos wireless speaker system",
-    "discovery_pattern": "All of: (MAC Address belongs to Sonos, Inc., Any of: (445/tcp is open, 3445/tcp is open, 1400/tcp is open, 1410/tcp is open, 1843/tcp is open, 3400/tcp is open, 3401/tcp is open, 3500/tcp is open))",
-    "logo_url": "https://simpleicons.org/icons/sonos.svg",
-    "name": "Sonos Speaker"
-  },
-  {
-    "description": "Roku streaming device or TV",
-    "discovery_pattern": "All of: (MAC Address belongs to Roku, Inc, 8060/tcp is open)",
-    "logo_url": "https://simpleicons.org/icons/roku.svg",
-    "name": "Roku Media Player"
-  },
-  {
-    "description": "Ring video doorbell or security camera",
-    "discovery_pattern": "All of: (MAC Address belongs to Amazon Technologies Inc., Any of: (8557/tcp is open, 9998/tcp is open, 19302/tcp is open, 9999/tcp is open))",
-    "logo_url": "https://simpleicons.org/icons/ring.svg",
-    "name": "Ring Doorbell"
-  },
-  {
-    "description": "Google Nest smart thermostat",
-    "discovery_pattern": "All of: (Any of: (MAC Address belongs to Nest Labs Inc., MAC Address belongs to Google, Inc.), 9543/tcp is open)",
-    "logo_url": "https://cdn.jsdelivr.net/gh/homarr-labs/dashboard-icons/svg/google-home.svg",
-    "name": "Nest Thermostat"
-  },
-  {
->>>>>>> 87b46a9a
-    "description": "Google Nest smoke and CO detector",
-    "discovery_pattern": "All of: (Any of: (MAC Address belongs to Nest Labs Inc., MAC Address belongs to Google, Inc.), 11095/tcp is open)",
-    "logo_url": "https://cdn.jsdelivr.net/gh/homarr-labs/dashboard-icons/svg/google-home.svg",
-    "name": "Nest Protect"
-  },
-  {
-    "description": "A generic IoT Service",
-    "discovery_pattern": "No match pattern provided",
-    "logo_url": "",
-    "name": "IoT"
-  },
-  {
-    "description": "Google Home smart speaker or display",
-    "discovery_pattern": "All of: (Any of: (MAC Address belongs to Nest Labs Inc., MAC Address belongs to Google, Inc.), All of: (8008/tcp is open, 8009/tcp is open))",
-    "logo_url": "https://cdn.jsdelivr.net/gh/homarr-labs/dashboard-icons/svg/google-home.svg",
-    "name": "Google Home"
-  },
-  {
-    "description": "Google Chromecast streaming device",
-    "discovery_pattern": "All of: (MAC Address belongs to Google, Inc., 8008/tcp is open, 8009/tcp is open)",
-    "logo_url": "https://simpleicons.org/icons/googlecast.svg",
-    "name": "Chromecast"
-  },
-  {
-    "description": "Camera with RTSP Streaming",
-    "discovery_pattern": "554/tcp is open",
-    "logo_url": "",
-    "name": "RTSP Camera"
-  },
-  {
-    "description": "Amazon Echo smart speaker",
-    "discovery_pattern": "All of: (MAC Address belongs to Amazon Technologies Inc., 40317/tcp is open)",
-    "logo_url": "https://cdn.jsdelivr.net/gh/homarr-labs/dashboard-icons/svg/alexa.svg",
-    "name": "Amazon Echo"
-  },
-  {
-    "description": "A generic client device that initiates connections to services",
-    "discovery_pattern": "No match pattern provided",
-    "logo_url": "",
-    "name": "Client"
-  },
-  {
-    "description": "Desktop computer for productivity work",
-    "discovery_pattern": "All of: (3389/tcp is open, 445/tcp is open)",
-    "logo_url": "",
-    "name": "Workstation"
-  },
-  {
-    "description": "Session initiation protocol",
-    "discovery_pattern": "Any of: (5060/tcp is open, 5061/tcp is open)",
-    "logo_url": "",
-    "name": "SIP Server"
-  },
-  {
-    "description": "Video conferencing",
-    "discovery_pattern": "Endpoint response body from <ip>:8443/ contains jitsilogo.png",
-    "logo_url": "https://cdn.jsdelivr.net/gh/homarr-labs/dashboard-icons/svg/jitsi-meet.svg",
-    "name": "Jitsi Meet"
-  },
-  {
-    "description": "PBX web interface",
-    "discovery_pattern": "All of: (Endpoint response body from <ip>:80/ contains freepbx, 5060/tcp is open)",
-    "logo_url": "https://cdn.jsdelivr.net/gh/homarr-labs/dashboard-icons/svg/freepbx.svg",
-    "name": "FreePBX"
-  },
-  {
-    "description": "Web conferencing system",
-    "discovery_pattern": "Endpoint response status is between 200 and 300, and response body from <ip>:80/bigbluebutton/api contains ",
-    "logo_url": "https://simpleicons.org/icons/bigbluebutton.svg",
-    "name": "BigBlueButton"
-  },
-  {
-    "description": "PBX and VoIP server",
-    "discovery_pattern": "Endpoint response body from <ip>:8088/httpstatus contains asterisk",
-    "logo_url": "https://cdn.jsdelivr.net/gh/homarr-labs/dashboard-icons/png/asterisk.png",
-    "name": "Asterisk"
-  },
-  {
-    "description": "Distributed tracing system",
-    "discovery_pattern": "Endpoint response body from <ip>:9411/api/v2/services contains ",
-    "logo_url": "",
-    "name": "Zipkin"
-<<<<<<< HEAD
-  },
-  {
-    "description": "Enterprise monitoring solution",
-    "discovery_pattern": "Endpoint response body from <ip>:80/zabbix contains zabbix",
-    "logo_url": "https://cdn.jsdelivr.net/gh/homarr-labs/dashboard-icons/svg/zabbix.svg",
-    "name": "Zabbix"
-  },
-  {
-    "description": "Security platform",
-    "discovery_pattern": "Endpoint response body from <ip>:55000/ contains wazuh",
-    "logo_url": "https://cdn.jsdelivr.net/gh/homarr-labs/dashboard-icons/svg/wazuh.svg",
-    "name": "Wazuh"
-  },
-  {
-    "description": "Self-hosted uptime monitoring tool",
-    "discovery_pattern": "Endpoint response body from <ip>:80/ contains Uptime Kuma",
-    "logo_url": "https://cdn.jsdelivr.net/gh/homarr-labs/dashboard-icons/svg/uptime-kuma.svg",
-    "name": "UptimeKuma"
-  },
-  {
-    "description": "Data analytics platform",
-    "discovery_pattern": "Endpoint response body from <ip>:8000/ contains splunk",
-    "logo_url": "https://cdn.jsdelivr.net/gh/homarr-labs/dashboard-icons/svg/splunk.svg",
-    "name": "Splunk"
-  },
-  {
-    "description": "Error tracking platform",
-    "discovery_pattern": "Endpoint response body from <ip>:9000/api/0/ contains sentry",
-    "logo_url": "https://cdn.jsdelivr.net/gh/homarr-labs/dashboard-icons/svg/sentry.svg",
-    "name": "Sentry"
-  },
-  {
-    "description": "Monitoring framework",
-    "discovery_pattern": "Endpoint response body from <ip>:4567/health contains sensu",
-    "logo_url": "https://cdn.jsdelivr.net/gh/homarr-labs/dashboard-icons/svg/sensu.svg",
-    "name": "Sensu"
-  },
-  {
-    "description": "Proxmox node/cluster/VM/LXC monitor",
-    "discovery_pattern": "Endpoint response body from <ip>:7655/ contains Pulse",
-    "logo_url": "https://cdn.jsdelivr.net/gh/homarr-labs/dashboard-icons/svg/pulse.svg",
-    "name": "Pulse"
-  },
-  {
-    "description": "Time-series monitoring and alerting system",
-    "discovery_pattern": "Any of: (Endpoint response body from <ip>:80/metrics contains Prometheus, Endpoint response body from <ip>:80/graph contains Prometheus)",
-    "logo_url": "https://cdn.jsdelivr.net/gh/homarr-labs/dashboard-icons/svg/prometheus.svg",
-    "name": "Prometheus"
-  },
-  {
-    "description": "Real-time performance monitoring",
-    "discovery_pattern": "Endpoint response body from <ip>:19999/api/v1/info contains netdata",
-    "logo_url": "https://cdn.jsdelivr.net/gh/homarr-labs/dashboard-icons/svg/netdata.svg",
-    "name": "Netdata"
-  },
-  {
-    "description": "Infrastructure monitoring",
-    "discovery_pattern": "Endpoint response body from <ip>:80/nagios contains nagios",
-    "logo_url": "https://cdn.jsdelivr.net/gh/homarr-labs/dashboard-icons/svg/nagios.svg",
-    "name": "Nagios"
-  },
-  {
-    "description": "Distributed tracing system",
-    "discovery_pattern": "Endpoint response body from <ip>:16686/ contains jaeger",
-    "logo_url": "https://cdn.jsdelivr.net/gh/homarr-labs/dashboard-icons/svg/jaeger.svg",
-    "name": "Jaeger"
-  },
-  {
-    "description": "Infrastructure monitoring",
-    "discovery_pattern": "Endpoint response body from <ip>:5665/v1 contains icinga",
-    "logo_url": "https://cdn.jsdelivr.net/gh/homarr-labs/dashboard-icons/svg/icinga.svg",
-    "name": "Icinga"
-  },
-  {
-    "description": "Security Information and Event Management (SIEM) solution and log analytics platform",
-    "discovery_pattern": "All of: (Endpoint response from <ip> has header content-security-policy with value graylog, Endpoint response body from <ip>:9000/ contains Graylog)",
-    "logo_url": "https://cdn.jsdelivr.net/gh/homarr-labs/dashboard-icons/svg/graylog.svg",
-    "name": "Graylog"
-  },
-  {
-    "description": "Analytics and monitoring visualization platform",
-    "discovery_pattern": "Endpoint response body from <ip>:80/ contains grafana.com",
-    "logo_url": "https://cdn.jsdelivr.net/gh/homarr-labs/dashboard-icons/svg/grafana.svg",
-    "name": "Grafana"
-  },
-  {
-    "description": "An open-source system cross-platform monitoring tool.",
-    "discovery_pattern": "Endpoint response body from <ip>:61208/ contains Glances",
-    "logo_url": "https://cdn.jsdelivr.net/gh/homarr-labs/dashboard-icons/svg/glances.svg",
-    "name": "Glances"
-  },
-  {
-    "description": "Automated developer-oriented status page",
-    "discovery_pattern": "Endpoint response body from <ip>:8080/manifest.json contains Gatus",
-    "logo_url": "https://cdn.jsdelivr.net/gh/homarr-labs/dashboard-icons/svg/gatus.svg",
-    "name": "Gatus"
-  },
-  {
-    "description": "Application performance monitoring",
-    "discovery_pattern": "Endpoint response body from <ip>:8200/ contains apm",
-    "logo_url": "https://cdn.jsdelivr.net/gh/homarr-labs/dashboard-icons/svg/elastic.svg",
-    "name": "Elastic APM"
-  },
-  {
-    "description": "Monitor temperatures, fan speeds, and power in real time.",
-    "discovery_pattern": "Endpoint response body from <ip>:11987/ contains CoolerControl",
-    "logo_url": "https://cdn.jsdelivr.net/gh/homarr-labs/dashboard-icons/svg/cooler-control.svg",
-    "name": "CoolerControl"
-  },
-  {
-    "description": "A single pane of glass for managing clustered & non-clustered Proxmox nodes",
-    "discovery_pattern": "Endpoint response body from <ip>:8443/ contains pdm-ui_bundle.js",
-    "logo_url": "https://cdn.jsdelivr.net/gh/homarr-labs/dashboard-icons/svg/proxmox.svg",
-    "name": "Proxmox Datacenter Manager"
-  },
-  {
-    "description": "A highly customizable link sharing platform",
-    "discovery_pattern": "All of: (Endpoint response from <ip> has header set-cookie with value linkstack_session, Endpoint response body from <ip>:8080/ contains LinkStack)",
-    "logo_url": "https://cdn.jsdelivr.net/gh/homarr-labs/dashboard-icons/svg/linkstack.svg",
-    "name": "LinkStack"
-  },
-  {
-    "description": "A self-hosted startpage and real-time status page",
-    "discovery_pattern": "Endpoint response body from <ip>:8123/ contains Jump",
-    "logo_url": "",
-    "name": "Jump"
-  },
-  {
-    "description": "A self-hosted dashboard for your homelab",
-    "discovery_pattern": "Endpoint response body from <ip>:3000/site.webmanifest contains Homepage",
-    "logo_url": "https://cdn.jsdelivr.net/gh/homarr-labs/dashboard-icons/webp/homepage.webp",
-    "name": "Homepage"
-  },
-  {
-    "description": "A sleek, modern dashboard",
-    "discovery_pattern": "7575/tcp is open",
-    "logo_url": "https://cdn.jsdelivr.net/gh/homarr-labs/dashboard-icons/svg/homarr.svg",
-    "name": "Homarr"
-  },
-  {
-    "description": "A self-hosted dashboard that puts all your feeds in one place",
-    "discovery_pattern": "Endpoint response body from <ip>:8080/manifest.json contains Glance",
-    "logo_url": "https://cdn.jsdelivr.net/gh/homarr-labs/dashboard-icons/svg/glance.svg",
-    "name": "Glance"
-  },
-  {
-    "description": "Self-hosted Bitwarden-compatible server, written in Rust",
-    "discovery_pattern": "Endpoint response body from <ip>:8000/manifest.json contains Vaultwarden Web",
-    "logo_url": "https://cdn.jsdelivr.net/gh/homarr-labs/dashboard-icons/svg/vaultwarden.svg",
-    "name": "Vaultwarden"
-  },
-  {
-    "description": "Secrets management",
-    "discovery_pattern": "Endpoint response body from <ip>:8200/v1/sys/health contains vault",
-    "logo_url": "https://cdn.jsdelivr.net/gh/homarr-labs/dashboard-icons/svg/hashicorp-vault.svg",
-    "name": "Vault"
-  },
-  {
-    "description": "Generic LDAP directory service",
-    "discovery_pattern": "389/tcp is open",
-    "logo_url": "https://cdn.jsdelivr.net/gh/homarr-labs/dashboard-icons/svg/openldap.svg",
-    "name": "Open LDAP"
-  },
-  {
-    "description": "Identity and access management",
-    "discovery_pattern": "Endpoint response body from <ip>:8080/ contains /keycloak/",
-    "logo_url": "https://cdn.jsdelivr.net/gh/homarr-labs/dashboard-icons/svg/keycloak.svg",
-    "name": "Keycloak"
-  },
-  {
-    "description": "Identity management system",
-    "discovery_pattern": "Endpoint response status is between 200 and 300, and response body from <ip>:80/ipa/ui contains ",
-    "logo_url": "https://cdn.jsdelivr.net/gh/homarr-labs/dashboard-icons/svg/freeipa.svg",
-    "name": "FreeIPA"
-  },
-  {
-    "description": "Password manager",
-    "discovery_pattern": "Endpoint response body from <ip>:80/api/config contains bitwarden",
-    "logo_url": "https://cdn.jsdelivr.net/gh/homarr-labs/dashboard-icons/svg/bitwarden.svg",
-    "name": "Bitwarden"
-  },
-  {
-    "description": "A self-hosted, open source identity provider",
-    "discovery_pattern": "Any of: (Endpoint response body from <ip>:9000/ contains window.authentik, Endpoint response body from <ip>:9443/ contains window.authentik)",
-    "logo_url": "https://cdn.jsdelivr.net/gh/homarr-labs/dashboard-icons/svg/authentik.svg",
-    "name": "Authentik"
-  },
-  {
-    "description": "Microsoft directory service",
-    "discovery_pattern": "All of: (389/tcp is open, 445/tcp is open, 88/tcp is open)",
-    "logo_url": "https://cdn.jsdelivr.net/gh/homarr-labs/dashboard-icons/svg/microsoft.svg",
-    "name": "Active Directory"
-  },
-  {
-    "description": "Content management system",
-    "discovery_pattern": "Endpoint response body from <ip>:80/ contains wp-content",
-    "logo_url": "https://cdn.jsdelivr.net/gh/homarr-labs/dashboard-icons/svg/wordpress.svg",
-    "name": "WordPress"
-  },
-  {
-    "description": "A generic web service",
-    "discovery_pattern": "No match pattern provided",
-    "logo_url": "",
-    "name": "Web Service"
-=======
-  },
-  {
-    "description": "Enterprise monitoring solution",
-    "discovery_pattern": "Endpoint response body from <ip>:80/zabbix contains zabbix",
-    "logo_url": "https://cdn.jsdelivr.net/gh/homarr-labs/dashboard-icons/svg/zabbix.svg",
-    "name": "Zabbix"
-  },
-  {
-    "description": "Security platform",
-    "discovery_pattern": "Endpoint response body from <ip>:55000/ contains wazuh",
-    "logo_url": "https://cdn.jsdelivr.net/gh/homarr-labs/dashboard-icons/svg/wazuh.svg",
-    "name": "Wazuh"
-  },
-  {
-    "description": "Self-hosted uptime monitoring tool",
-    "discovery_pattern": "Endpoint response body from <ip>:80/ contains Uptime Kuma",
-    "logo_url": "https://cdn.jsdelivr.net/gh/homarr-labs/dashboard-icons/svg/uptime-kuma.svg",
-    "name": "UptimeKuma"
-  },
-  {
-    "description": "Data analytics platform",
-    "discovery_pattern": "Endpoint response body from <ip>:8000/ contains splunk",
-    "logo_url": "https://cdn.jsdelivr.net/gh/homarr-labs/dashboard-icons/svg/splunk.svg",
-    "name": "Splunk"
-  },
-  {
-    "description": "Error tracking platform",
-    "discovery_pattern": "Endpoint response body from <ip>:9000/api/0/ contains sentry",
-    "logo_url": "https://cdn.jsdelivr.net/gh/homarr-labs/dashboard-icons/svg/sentry.svg",
-    "name": "Sentry"
-  },
-  {
-    "description": "Monitoring framework",
-    "discovery_pattern": "Endpoint response body from <ip>:4567/health contains sensu",
-    "logo_url": "https://cdn.jsdelivr.net/gh/homarr-labs/dashboard-icons/svg/sensu.svg",
-    "name": "Sensu"
-  },
-  {
-    "description": "Proxmox node/cluster/VM/LXC monitor",
-    "discovery_pattern": "Endpoint response body from <ip>:7655/ contains Pulse",
-    "logo_url": "https://cdn.jsdelivr.net/gh/homarr-labs/dashboard-icons/svg/pulse.svg",
-    "name": "Pulse"
-  },
-  {
-    "description": "Time-series monitoring and alerting system",
-    "discovery_pattern": "Any of: (Endpoint response body from <ip>:80/metrics contains Prometheus, Endpoint response body from <ip>:80/graph contains Prometheus)",
-    "logo_url": "https://cdn.jsdelivr.net/gh/homarr-labs/dashboard-icons/svg/prometheus.svg",
-    "name": "Prometheus"
-  },
-  {
-    "description": "Real-time performance monitoring",
-    "discovery_pattern": "Endpoint response body from <ip>:19999/api/v1/info contains netdata",
-    "logo_url": "https://cdn.jsdelivr.net/gh/homarr-labs/dashboard-icons/svg/netdata.svg",
-    "name": "Netdata"
-  },
-  {
-    "description": "Infrastructure monitoring",
-    "discovery_pattern": "Endpoint response body from <ip>:80/nagios contains nagios",
-    "logo_url": "https://cdn.jsdelivr.net/gh/homarr-labs/dashboard-icons/svg/nagios.svg",
-    "name": "Nagios"
-  },
-  {
-    "description": "Distributed tracing system",
-    "discovery_pattern": "Endpoint response body from <ip>:16686/ contains jaeger",
-    "logo_url": "https://cdn.jsdelivr.net/gh/homarr-labs/dashboard-icons/svg/jaeger.svg",
-    "name": "Jaeger"
-  },
-  {
-    "description": "Infrastructure monitoring",
-    "discovery_pattern": "Endpoint response body from <ip>:5665/v1 contains icinga",
-    "logo_url": "https://cdn.jsdelivr.net/gh/homarr-labs/dashboard-icons/svg/icinga.svg",
-    "name": "Icinga"
-  },
-  {
-    "description": "Security Information and Event Management (SIEM) solution and log analytics platform",
-    "discovery_pattern": "All of: (Endpoint response from <ip> has header content-security-policy with value graylog, Endpoint response body from <ip>:9000/ contains Graylog)",
-    "logo_url": "https://cdn.jsdelivr.net/gh/homarr-labs/dashboard-icons/svg/graylog.svg",
-    "name": "Graylog"
-  },
-  {
-    "description": "Analytics and monitoring visualization platform",
-    "discovery_pattern": "Endpoint response body from <ip>:80/ contains grafana.com",
-    "logo_url": "https://cdn.jsdelivr.net/gh/homarr-labs/dashboard-icons/svg/grafana.svg",
-    "name": "Grafana"
-  },
-  {
-    "description": "An open-source system cross-platform monitoring tool.",
-    "discovery_pattern": "Endpoint response body from <ip>:61208/ contains Glances",
-    "logo_url": "https://cdn.jsdelivr.net/gh/homarr-labs/dashboard-icons/svg/glances.svg",
-    "name": "Glances"
-  },
-  {
-    "description": "Automated developer-oriented status page",
-    "discovery_pattern": "Endpoint response body from <ip>:8080/manifest.json contains Gatus",
-    "logo_url": "https://cdn.jsdelivr.net/gh/homarr-labs/dashboard-icons/svg/gatus.svg",
-    "name": "Gatus"
-  },
-  {
-    "description": "Application performance monitoring",
-    "discovery_pattern": "Endpoint response body from <ip>:8200/ contains apm",
-    "logo_url": "https://cdn.jsdelivr.net/gh/homarr-labs/dashboard-icons/svg/elastic.svg",
-    "name": "Elastic APM"
-  },
-  {
-    "description": "Monitor temperatures, fan speeds, and power in real time.",
-    "discovery_pattern": "Endpoint response body from <ip>:11987/ contains CoolerControl",
-    "logo_url": "https://cdn.jsdelivr.net/gh/homarr-labs/dashboard-icons/svg/cooler-control.svg",
-    "name": "CoolerControl"
-  },
-  {
-    "description": "A single pane of glass for managing clustered & non-clustered Proxmox nodes",
-    "discovery_pattern": "Endpoint response body from <ip>:8443/ contains pdm-ui_bundle.js",
-    "logo_url": "https://cdn.jsdelivr.net/gh/homarr-labs/dashboard-icons/svg/proxmox.svg",
-    "name": "Proxmox Datacenter Manager"
-  },
-  {
-    "description": "A highly customizable link sharing platform",
-    "discovery_pattern": "All of: (Endpoint response from <ip> has header set-cookie with value linkstack_session, Endpoint response body from <ip>:8080/ contains LinkStack)",
-    "logo_url": "https://cdn.jsdelivr.net/gh/homarr-labs/dashboard-icons/svg/linkstack.svg",
-    "name": "LinkStack"
-  },
-  {
-    "description": "A self-hosted startpage and real-time status page",
-    "discovery_pattern": "Endpoint response body from <ip>:8123/ contains Jump",
-    "logo_url": "",
-    "name": "Jump"
-  },
-  {
-    "description": "A self-hosted dashboard for your homelab",
-    "discovery_pattern": "Endpoint response body from <ip>:3000/site.webmanifest contains Homepage",
-    "logo_url": "https://cdn.jsdelivr.net/gh/homarr-labs/dashboard-icons/webp/homepage.webp",
-    "name": "Homepage"
-  },
-  {
-    "description": "A sleek, modern dashboard",
-    "discovery_pattern": "7575/tcp is open",
-    "logo_url": "https://cdn.jsdelivr.net/gh/homarr-labs/dashboard-icons/svg/homarr.svg",
-    "name": "Homarr"
-  },
-  {
-    "description": "A self-hosted dashboard that puts all your feeds in one place",
-    "discovery_pattern": "Endpoint response body from <ip>:8080/manifest.json contains Glance",
-    "logo_url": "https://cdn.jsdelivr.net/gh/homarr-labs/dashboard-icons/svg/glance.svg",
-    "name": "Glance"
->>>>>>> 87b46a9a
-  },
-  {
-    "description": "Self-hosted Bitwarden-compatible server, written in Rust",
-    "discovery_pattern": "Endpoint response body from <ip>:8000/manifest.json contains Vaultwarden Web",
-    "logo_url": "https://cdn.jsdelivr.net/gh/homarr-labs/dashboard-icons/svg/vaultwarden.svg",
-    "name": "Vaultwarden"
-  },
-  {
-<<<<<<< HEAD
-    "description": "Publishing platform",
-    "discovery_pattern": "Endpoint response body from <ip>:2368/ contains ghost",
-    "logo_url": "https://cdn.jsdelivr.net/gh/homarr-labs/dashboard-icons/png/ghost.png",
-    "name": "Ghost"
-  },
-  {
-    "description": "CI/CD server",
-    "discovery_pattern": "Endpoint response body from <ip>:8111/ contains teamcity",
-    "logo_url": "https://cdn.jsdelivr.net/gh/homarr-labs/dashboard-icons/svg/teamcity-light.svg",
-    "name": "TeamCity"
-  },
-  {
-    "description": "Multi-cloud CD platform",
-    "discovery_pattern": "No match pattern provided",
-    "logo_url": "https://simpleicons.org/icons/spinnaker.svg",
-    "name": "Spinnaker"
-  },
-  {
-    "description": "Cloud-native messaging system",
-    "discovery_pattern": "Endpoint response body from <ip>:8222/varz contains ",
-    "logo_url": "https://simpleicons.org/icons/natsdotio.svg",
-    "name": "NATS"
-  },
-  {
-    "description": "Automation server for CI/CD",
-    "discovery_pattern": "Endpoint response body from <ip>:8080/ contains jenkins.io",
-    "logo_url": "https://cdn.jsdelivr.net/gh/homarr-labs/dashboard-icons/svg/jenkins.svg",
-    "name": "Jenkins"
-=======
-    "description": "Secrets management",
-    "discovery_pattern": "Endpoint response body from <ip>:8200/v1/sys/health contains vault",
-    "logo_url": "https://cdn.jsdelivr.net/gh/homarr-labs/dashboard-icons/svg/hashicorp-vault.svg",
-    "name": "Vault"
-  },
-  {
-    "description": "Generic LDAP directory service",
-    "discovery_pattern": "389/tcp is open",
-    "logo_url": "https://cdn.jsdelivr.net/gh/homarr-labs/dashboard-icons/svg/openldap.svg",
-    "name": "Open LDAP"
-  },
-  {
-    "description": "Identity and access management",
-    "discovery_pattern": "Endpoint response body from <ip>:8080/ contains /keycloak/",
-    "logo_url": "https://cdn.jsdelivr.net/gh/homarr-labs/dashboard-icons/svg/keycloak.svg",
-    "name": "Keycloak"
-  },
-  {
-    "description": "Identity management system",
-    "discovery_pattern": "Endpoint response status is between 200 and 300, and response body from <ip>:80/ipa/ui contains ",
-    "logo_url": "https://cdn.jsdelivr.net/gh/homarr-labs/dashboard-icons/svg/freeipa.svg",
-    "name": "FreeIPA"
-  },
-  {
-    "description": "Password manager",
-    "discovery_pattern": "Endpoint response body from <ip>:80/api/config contains bitwarden",
-    "logo_url": "https://cdn.jsdelivr.net/gh/homarr-labs/dashboard-icons/svg/bitwarden.svg",
-    "name": "Bitwarden"
->>>>>>> 87b46a9a
-  },
-  {
-    "description": "A self-hosted, open source identity provider",
-    "discovery_pattern": "Any of: (Endpoint response body from <ip>:9000/ contains window.authentik, Endpoint response body from <ip>:9443/ contains window.authentik)",
-    "logo_url": "https://cdn.jsdelivr.net/gh/homarr-labs/dashboard-icons/svg/authentik.svg",
-    "name": "Authentik"
-  },
-  {
-<<<<<<< HEAD
-    "description": "Self-hosted GitHub",
-    "discovery_pattern": "No match pattern provided",
-    "logo_url": "https://cdn.jsdelivr.net/gh/homarr-labs/dashboard-icons/svg/github.svg",
-    "name": "GitHub"
-  },
-  {
-    "description": "Container-native CI platform",
-    "discovery_pattern": "All of: (Endpoint response body from <ip>:80/ contains drone, Endpoint response body from <ip>:80/api/user contains )",
-    "logo_url": "https://cdn.jsdelivr.net/gh/homarr-labs/dashboard-icons/png/drone.png",
-    "name": "Drone"
-  },
-  {
-    "description": "Git repository management",
-    "discovery_pattern": "Endpoint response body from <ip>:7990/ contains bitbucket",
-    "logo_url": "https://cdn.jsdelivr.net/gh/homarr-labs/dashboard-icons/svg/bitbucket.svg",
-    "name": "Bitbucket Server"
-  },
-  {
-    "description": "CI/CD server",
-    "discovery_pattern": "Endpoint response body from <ip>:8085/ contains bamboo",
-    "logo_url": "https://cdn.jsdelivr.net/gh/homarr-labs/dashboard-icons/svg/atlassian-bamboo.svg",
-    "name": "Bamboo"
-  },
-  {
-    "description": "GitOps continuous delivery",
-    "discovery_pattern": "Endpoint response body from <ip>:8080/api/version contains argocd",
-    "logo_url": "https://cdn.jsdelivr.net/gh/homarr-labs/dashboard-icons/svg/argo-cd.svg",
-    "name": "ArgoCD"
-  },
-  {
-    "description": "Ansible automation platform",
-    "discovery_pattern": "Endpoint response status is between 200 and 300, and response body from <ip>:80/api/v2/ contains awx",
-    "logo_url": "https://cdn.jsdelivr.net/gh/homarr-labs/dashboard-icons/svg/ansible.svg",
-    "name": "AWX"
-  },
-  {
-    "description": "Team communication platform",
-    "discovery_pattern": "Endpoint response body from <ip>:3000/api/info contains rocket",
-    "logo_url": "https://cdn.jsdelivr.net/gh/homarr-labs/dashboard-icons/svg/rocket-chat.svg",
-    "name": "Rocket.Chat"
-  },
-  {
-    "description": "Free and Open-Source CalDAV and CardDAV Server",
-    "discovery_pattern": "Endpoint response body from <ip>:5232/.web/ contains Radicale Web Interface",
-    "logo_url": "https://cdn.jsdelivr.net/gh/homarr-labs/dashboard-icons/svg/radicale.svg",
-    "name": "Radicale"
-  },
-  {
-    "description": "Team messaging platform",
-    "discovery_pattern": "Endpoint response body from <ip>:8065/api/v4/system/ping contains ",
-    "logo_url": "https://cdn.jsdelivr.net/gh/homarr-labs/dashboard-icons/svg/mattermost.svg",
-    "name": "Mattermost"
-  },
-  {
-    "description": "Project management platform",
-    "discovery_pattern": "Endpoint response status is between 200 and 300, and response body from <ip>:8080/rest/api/2/serverInfo contains jira",
-    "logo_url": "",
-    "name": "Jira"
-  },
-  {
-    "description": "Discussion platform",
-    "discovery_pattern": "Endpoint response body from <ip>:80/srv/status contains discourse",
-    "logo_url": "https://cdn.jsdelivr.net/gh/homarr-labs/dashboard-icons/svg/discourse.svg",
-    "name": "Discourse"
-  },
-  {
-    "description": "Team collaboration wiki",
-    "discovery_pattern": "Endpoint response body from <ip>:8090/ contains confluence",
-    "logo_url": "https://cdn.jsdelivr.net/gh/homarr-labs/dashboard-icons/svg/confluence.svg",
-    "name": "Confluence"
-  },
-  {
-    "description": "Message broker",
-    "discovery_pattern": "Endpoint response body from <ip>:15672/ contains rabbitmq",
-    "logo_url": "https://cdn.jsdelivr.net/gh/homarr-labs/dashboard-icons/svg/rabbitmq.svg",
-    "name": "RabbitMQ"
-  },
-  {
-    "description": "Simple HTTP-based pub-sub notification service",
-    "discovery_pattern": "Any of: (Endpoint response body from <ip>:80/ contains ntfy web, Endpoint response body from <ip>:2856/ contains ntfy web)",
-    "logo_url": "https://cdn.jsdelivr.net/gh/homarr-labs/dashboard-icons/svg/ntfy.svg",
-    "name": "Ntfy"
-  },
-  {
-    "description": "Generic MQTT broker",
-    "discovery_pattern": "Any of: (1883/tcp is open, 8883/tcp is open)",
-    "logo_url": "https://cdn.jsdelivr.net/gh/homarr-labs/dashboard-icons/svg/mqtt.svg",
-    "name": "MQTT"
-  },
-  {
-    "description": "Event streaming platform",
-    "discovery_pattern": "9092/tcp is open",
-    "logo_url": "https://simpleicons.org/icons/apachekafka.svg",
-    "name": "Kafka"
-  },
-  {
-    "description": "Message broker",
-    "discovery_pattern": "Endpoint response body from <ip>:8161/admin contains activemq",
-    "logo_url": "https://www.vectorlogo.zone/logos/apache_activemq/apache_activemq-icon.svg",
-    "name": "ActiveMQ"
-  },
-  {
-    "description": "In-memory data store and cache",
-    "discovery_pattern": "6379/tcp is open",
-    "logo_url": "https://cdn.jsdelivr.net/gh/homarr-labs/dashboard-icons/svg/redis.svg",
-    "name": "Redis"
-  },
-  {
-    "description": "Open-source relational database",
-    "discovery_pattern": "5432/tcp is open",
-    "logo_url": "https://cdn.jsdelivr.net/gh/homarr-labs/dashboard-icons/svg/postgresql.svg",
-    "name": "PostgreSQL"
-  },
-  {
-    "description": "Enterprise relational database",
-    "discovery_pattern": "1521/tcp is open",
-    "logo_url": "https://cdn.jsdelivr.net/gh/homarr-labs/dashboard-icons/svg/oracle.svg",
-    "name": "Oracle Database"
-  },
-  {
-    "description": "Open-source relational database",
-    "discovery_pattern": "3306/tcp is open",
-    "logo_url": "https://cdn.jsdelivr.net/gh/homarr-labs/dashboard-icons/svg/mysql.svg",
-    "name": "MySQL"
-  },
-  {
-    "description": "Microsoft relational database",
-    "discovery_pattern": "1433/tcp is open",
-    "logo_url": "https://cdn.jsdelivr.net/gh/homarr-labs/dashboard-icons/svg/microsoft-sql-server-light.svg",
-    "name": "Microsoft SQL Server"
-  },
-  {
-    "description": "NoSQL document database",
-    "discovery_pattern": "27017/tcp is open",
-    "logo_url": "https://cdn.jsdelivr.net/gh/homarr-labs/dashboard-icons/svg/mongodb.svg",
-    "name": "MongoDB"
-  },
-  {
-    "description": "MySQL-compatible relational database",
-    "discovery_pattern": "No match pattern provided",
-    "logo_url": "https://cdn.jsdelivr.net/gh/homarr-labs/dashboard-icons/svg/mariadb.svg",
-    "name": "MariaDB"
-  },
-  {
-    "description": "NoSQL document database",
-    "discovery_pattern": "Endpoint response body from <ip>:5984/ contains couchdb",
-    "logo_url": "https://cdn.jsdelivr.net/gh/homarr-labs/dashboard-icons/svg/couchdb.svg",
-    "name": "CouchDB"
-  },
-  {
-    "description": "Distributed NoSQL database",
-    "discovery_pattern": "9042/tcp is open",
-    "logo_url": "https://cdn.jsdelivr.net/gh/homarr-labs/dashboard-icons/svg/apache-cassandra.svg",
-    "name": "Cassandra"
-  },
-  {
-    "description": "Kubernetes management",
-    "discovery_pattern": "Endpoint response body from <ip>:80/v3 contains rancher",
-    "logo_url": "https://cdn.jsdelivr.net/gh/homarr-labs/dashboard-icons/svg/rancher.svg",
-    "name": "Rancher"
-  },
-  {
-    "description": "Open-source virtualization management platform",
-    "discovery_pattern": "Any of: (Endpoint response body from <ip>:8006/ contains proxmox, 8006/tcp is open)",
-    "logo_url": "https://cdn.jsdelivr.net/gh/homarr-labs/dashboard-icons/svg/proxmox.svg",
-    "name": "Proxmox VE"
-  },
-  {
-    "description": "Container management web interface",
-    "discovery_pattern": "Any of: (Endpoint response body from <ip>:9443/#!/auth contains portainer.io, Endpoint response body from <ip>:9000/ contains portainer.io)",
-    "logo_url": "https://cdn.jsdelivr.net/gh/homarr-labs/dashboard-icons/svg/portainer.svg",
-    "name": "Portainer"
-  },
-  {
-    "description": "Enterprise Kubernetes",
-    "discovery_pattern": "Endpoint response body from <ip>:6443/healthz contains openshift",
-    "logo_url": "https://cdn.jsdelivr.net/gh/homarr-labs/dashboard-icons/svg/openshift.svg",
-    "name": "OpenShift"
-  },
-  {
-    "description": "Workload orchestration",
-    "discovery_pattern": "Endpoint response body from <ip>:4646/v1/status/leader contains ",
-    "logo_url": "https://cdn.jsdelivr.net/gh/homarr-labs/dashboard-icons/svg/nomad.svg",
-    "name": "Nomad"
-  },
-  {
-    "description": "Container orchestration platform",
-    "discovery_pattern": "All of: (6443/tcp is open, Any of: (10250/tcp is open, 10259/tcp is open, 10257/tcp is open, 10256/tcp is open))",
-    "logo_url": "https://cdn.jsdelivr.net/gh/homarr-labs/dashboard-icons/svg/kubernetes.svg",
-    "name": "Kubernetes"
-  },
-  {
-    "description": "Docker native clustering and orchestration",
-    "discovery_pattern": "All of: (2377/tcp is open, 7946/tcp is open)",
-    "logo_url": "https://cdn.jsdelivr.net/gh/homarr-labs/dashboard-icons/svg/docker.svg",
-    "name": "Docker Swarm"
-  },
-  {
-    "description": "A generic docker container",
-    "discovery_pattern": "All of: (Service is running in a docker container, A custom match pattern evaluated at runtime)",
-    "logo_url": "https://cdn.jsdelivr.net/gh/homarr-labs/dashboard-icons/svg/docker.svg",
-    "name": "Docker Container"
-  },
-  {
-    "description": "Z-Wave controller server",
-    "discovery_pattern": "Endpoint response body from <ip>:8091/health contains ",
-    "logo_url": "https://cdn.jsdelivr.net/gh/homarr-labs/dashboard-icons/svg/z-wave-js-ui.svg",
-    "name": "Z-Wave JS"
-  },
-  {
-    "description": "Zigbee to MQTT bridge",
-    "discovery_pattern": "Endpoint response body from <ip>:8080/ contains Zigbee2MQTT WindFront",
-    "logo_url": "https://cdn.jsdelivr.net/gh/homarr-labs/dashboard-icons/svg/zigbee2mqtt.svg",
-    "name": "Zigbee2MQTT"
-  },
-  {
-    "description": "Philips Hue Bridge for lighting control",
-    "discovery_pattern": "All of: (MAC Address belongs to Philips Lighting BV, Endpoint response body from <ip>:80/ contains hue)",
-    "logo_url": "https://simpleicons.org/icons/philipshue.svg",
-    "name": "Philips Hue Bridge"
-  },
-  {
-    "description": "Home automation platform",
-    "discovery_pattern": "Endpoint response body from <ip>:8080/rest/ contains openhab",
-    "logo_url": "https://cdn.jsdelivr.net/gh/homarr-labs/dashboard-icons/svg/openhab.svg",
-    "name": "openHAB"
-  },
-  {
-    "description": "Open-source home automation platform",
-    "discovery_pattern": "Endpoint response body from <ip>:8123/ contains home assistant",
-    "logo_url": "https://cdn.jsdelivr.net/gh/homarr-labs/dashboard-icons/svg/home-assistant.svg",
-    "name": "Home Assistant"
-=======
-    "description": "Microsoft directory service",
-    "discovery_pattern": "All of: (389/tcp is open, 445/tcp is open, 88/tcp is open)",
-    "logo_url": "https://cdn.jsdelivr.net/gh/homarr-labs/dashboard-icons/svg/microsoft.svg",
-    "name": "Active Directory"
-  },
-  {
-    "description": "Content management system",
-    "discovery_pattern": "Endpoint response body from <ip>:80/ contains wp-content",
-    "logo_url": "https://cdn.jsdelivr.net/gh/homarr-labs/dashboard-icons/svg/wordpress.svg",
-    "name": "WordPress"
-  },
-  {
-    "description": "A generic web service",
-    "discovery_pattern": "No match pattern provided",
-    "logo_url": "",
-    "name": "Web Service"
-  },
-  {
-    "description": "Java servlet container",
-    "discovery_pattern": "Endpoint response body from <ip>:8080/ contains apache tomcat",
-    "logo_url": "https://cdn.jsdelivr.net/gh/homarr-labs/dashboard-icons/svg/apache-tomcat.svg",
-    "name": "Tomcat"
-  },
-  {
-    "description": "Publishing platform",
-    "discovery_pattern": "Endpoint response body from <ip>:2368/ contains ghost",
-    "logo_url": "https://cdn.jsdelivr.net/gh/homarr-labs/dashboard-icons/png/ghost.png",
-    "name": "Ghost"
-  },
-  {
-    "description": "CI/CD server",
-    "discovery_pattern": "Endpoint response body from <ip>:8111/ contains teamcity",
-    "logo_url": "https://cdn.jsdelivr.net/gh/homarr-labs/dashboard-icons/svg/teamcity-light.svg",
-    "name": "TeamCity"
-  },
-  {
-    "description": "Multi-cloud CD platform",
-    "discovery_pattern": "No match pattern provided",
-    "logo_url": "https://simpleicons.org/icons/spinnaker.svg",
-    "name": "Spinnaker"
-  },
-  {
-    "description": "Cloud-native messaging system",
-    "discovery_pattern": "Endpoint response body from <ip>:8222/varz contains ",
-    "logo_url": "https://simpleicons.org/icons/natsdotio.svg",
-    "name": "NATS"
-  },
-  {
-    "description": "Automation server for CI/CD",
-    "discovery_pattern": "Endpoint response body from <ip>:8080/ contains jenkins.io",
-    "logo_url": "https://cdn.jsdelivr.net/gh/homarr-labs/dashboard-icons/svg/jenkins.svg",
-    "name": "Jenkins"
-  },
-  {
-    "description": "DevOps platform",
-    "discovery_pattern": "All of: (Endpoint response from <ip> has header content-security-policy with value gitlab, Endpoint response body from <ip>:80/ contains gitlab)",
-    "logo_url": "https://cdn.jsdelivr.net/gh/homarr-labs/dashboard-icons/svg/gitlab.svg",
-    "name": "GitLab"
-  },
-  {
-    "description": "Self-hosted GitHub",
-    "discovery_pattern": "No match pattern provided",
-    "logo_url": "https://cdn.jsdelivr.net/gh/homarr-labs/dashboard-icons/svg/github.svg",
-    "name": "GitHub"
-  },
-  {
-    "description": "Container-native CI platform",
-    "discovery_pattern": "All of: (Endpoint response body from <ip>:80/ contains drone, Endpoint response body from <ip>:80/api/user contains )",
-    "logo_url": "https://cdn.jsdelivr.net/gh/homarr-labs/dashboard-icons/png/drone.png",
-    "name": "Drone"
-  },
-  {
-    "description": "Git repository management",
-    "discovery_pattern": "Endpoint response body from <ip>:7990/ contains bitbucket",
-    "logo_url": "https://cdn.jsdelivr.net/gh/homarr-labs/dashboard-icons/svg/bitbucket.svg",
-    "name": "Bitbucket Server"
-  },
-  {
-    "description": "CI/CD server",
-    "discovery_pattern": "Endpoint response body from <ip>:8085/ contains bamboo",
-    "logo_url": "https://cdn.jsdelivr.net/gh/homarr-labs/dashboard-icons/svg/atlassian-bamboo.svg",
-    "name": "Bamboo"
-  },
-  {
-    "description": "GitOps continuous delivery",
-    "discovery_pattern": "Endpoint response body from <ip>:8080/api/version contains argocd",
-    "logo_url": "https://cdn.jsdelivr.net/gh/homarr-labs/dashboard-icons/svg/argo-cd.svg",
-    "name": "ArgoCD"
-  },
-  {
-    "description": "Ansible automation platform",
-    "discovery_pattern": "Endpoint response status is between 200 and 300, and response body from <ip>:80/api/v2/ contains awx",
-    "logo_url": "https://cdn.jsdelivr.net/gh/homarr-labs/dashboard-icons/svg/ansible.svg",
-    "name": "AWX"
-  },
-  {
-    "description": "Team communication platform",
-    "discovery_pattern": "Endpoint response body from <ip>:3000/api/info contains rocket",
-    "logo_url": "https://cdn.jsdelivr.net/gh/homarr-labs/dashboard-icons/svg/rocket-chat.svg",
-    "name": "Rocket.Chat"
-  },
-  {
-    "description": "Free and Open-Source CalDAV and CardDAV Server",
-    "discovery_pattern": "Endpoint response body from <ip>:5232/.web/ contains Radicale Web Interface",
-    "logo_url": "https://cdn.jsdelivr.net/gh/homarr-labs/dashboard-icons/svg/radicale.svg",
-    "name": "Radicale"
-  },
-  {
-    "description": "Team messaging platform",
-    "discovery_pattern": "Endpoint response body from <ip>:8065/api/v4/system/ping contains ",
-    "logo_url": "https://cdn.jsdelivr.net/gh/homarr-labs/dashboard-icons/svg/mattermost.svg",
-    "name": "Mattermost"
-  },
-  {
-    "description": "Project management platform",
-    "discovery_pattern": "Endpoint response status is between 200 and 300, and response body from <ip>:8080/rest/api/2/serverInfo contains jira",
-    "logo_url": "",
-    "name": "Jira"
-  },
-  {
-    "description": "Discussion platform",
-    "discovery_pattern": "Endpoint response body from <ip>:80/srv/status contains discourse",
-    "logo_url": "https://cdn.jsdelivr.net/gh/homarr-labs/dashboard-icons/svg/discourse.svg",
-    "name": "Discourse"
-  },
-  {
-    "description": "Team collaboration wiki",
-    "discovery_pattern": "Endpoint response body from <ip>:8090/ contains confluence",
-    "logo_url": "https://cdn.jsdelivr.net/gh/homarr-labs/dashboard-icons/svg/confluence.svg",
-    "name": "Confluence"
-  },
-  {
-    "description": "Message broker",
-    "discovery_pattern": "Endpoint response body from <ip>:15672/ contains rabbitmq",
-    "logo_url": "https://cdn.jsdelivr.net/gh/homarr-labs/dashboard-icons/svg/rabbitmq.svg",
-    "name": "RabbitMQ"
-  },
-  {
-    "description": "Simple HTTP-based pub-sub notification service",
-    "discovery_pattern": "Any of: (Endpoint response body from <ip>:80/ contains ntfy web, Endpoint response body from <ip>:2856/ contains ntfy web)",
-    "logo_url": "https://cdn.jsdelivr.net/gh/homarr-labs/dashboard-icons/svg/ntfy.svg",
-    "name": "Ntfy"
-  },
-  {
-    "description": "Generic MQTT broker",
-    "discovery_pattern": "Any of: (1883/tcp is open, 8883/tcp is open)",
-    "logo_url": "https://cdn.jsdelivr.net/gh/homarr-labs/dashboard-icons/svg/mqtt.svg",
-    "name": "MQTT"
-  },
-  {
-    "description": "Event streaming platform",
-    "discovery_pattern": "9092/tcp is open",
-    "logo_url": "https://simpleicons.org/icons/apachekafka.svg",
-    "name": "Kafka"
-  },
-  {
-    "description": "Message broker",
-    "discovery_pattern": "Endpoint response body from <ip>:8161/admin contains activemq",
-    "logo_url": "https://www.vectorlogo.zone/logos/apache_activemq/apache_activemq-icon.svg",
-    "name": "ActiveMQ"
-  },
-  {
-    "description": "In-memory data store and cache",
-    "discovery_pattern": "6379/tcp is open",
-    "logo_url": "https://cdn.jsdelivr.net/gh/homarr-labs/dashboard-icons/svg/redis.svg",
-    "name": "Redis"
-  },
-  {
-    "description": "Open-source relational database",
-    "discovery_pattern": "5432/tcp is open",
-    "logo_url": "https://cdn.jsdelivr.net/gh/homarr-labs/dashboard-icons/svg/postgresql.svg",
-    "name": "PostgreSQL"
-  },
-  {
-    "description": "Enterprise relational database",
-    "discovery_pattern": "1521/tcp is open",
-    "logo_url": "https://cdn.jsdelivr.net/gh/homarr-labs/dashboard-icons/svg/oracle.svg",
-    "name": "Oracle Database"
-  },
-  {
-    "description": "Open-source relational database",
-    "discovery_pattern": "3306/tcp is open",
-    "logo_url": "https://cdn.jsdelivr.net/gh/homarr-labs/dashboard-icons/svg/mysql.svg",
-    "name": "MySQL"
-  },
-  {
-    "description": "Microsoft relational database",
-    "discovery_pattern": "1433/tcp is open",
-    "logo_url": "https://cdn.jsdelivr.net/gh/homarr-labs/dashboard-icons/svg/microsoft-sql-server-light.svg",
-    "name": "Microsoft SQL Server"
-  },
-  {
-    "description": "NoSQL document database",
-    "discovery_pattern": "27017/tcp is open",
-    "logo_url": "https://cdn.jsdelivr.net/gh/homarr-labs/dashboard-icons/svg/mongodb.svg",
-    "name": "MongoDB"
->>>>>>> 87b46a9a
-  },
-  {
-    "description": "ESP device management",
-    "discovery_pattern": "6052/tcp is open",
-    "logo_url": "https://cdn.jsdelivr.net/gh/homarr-labs/dashboard-icons/svg/esphome.svg",
-    "name": "ESPHome"
-  },
-  {
-<<<<<<< HEAD
-    "description": "Home automation system",
-    "discovery_pattern": "Endpoint response body from <ip>:8080/json.htm contains domoticz",
-    "logo_url": "https://cdn.jsdelivr.net/gh/homarr-labs/dashboard-icons/png/domoticz.png",
-    "name": "Domoticz"
-  },
-  {
-    "description": "Monitor, view analytics, and receive notifications about your Plex Media Server.",
-    "discovery_pattern": "Endpoint response body from <ip>:8181/ contains Tautulli",
-    "logo_url": "https://cdn.jsdelivr.net/gh/homarr-labs/dashboard-icons/svg/tautulli.svg",
-    "name": "Tautulli"
-=======
-    "description": "NoSQL document database",
-    "discovery_pattern": "Endpoint response body from <ip>:5984/ contains couchdb",
-    "logo_url": "https://cdn.jsdelivr.net/gh/homarr-labs/dashboard-icons/svg/couchdb.svg",
-    "name": "CouchDB"
-  },
-  {
-    "description": "Distributed NoSQL database",
-    "discovery_pattern": "9042/tcp is open",
-    "logo_url": "https://cdn.jsdelivr.net/gh/homarr-labs/dashboard-icons/svg/apache-cassandra.svg",
-    "name": "Cassandra"
-  },
-  {
-    "description": "Kubernetes management",
-    "discovery_pattern": "Endpoint response body from <ip>:80/v3 contains rancher",
-    "logo_url": "https://cdn.jsdelivr.net/gh/homarr-labs/dashboard-icons/svg/rancher.svg",
-    "name": "Rancher"
-  },
-  {
-    "description": "Open-source virtualization management platform",
-    "discovery_pattern": "Any of: (Endpoint response body from <ip>:8006/ contains proxmox, 8006/tcp is open)",
-    "logo_url": "https://cdn.jsdelivr.net/gh/homarr-labs/dashboard-icons/svg/proxmox.svg",
-    "name": "Proxmox VE"
-  },
-  {
-    "description": "Container management web interface",
-    "discovery_pattern": "Any of: (Endpoint response body from <ip>:9443/#!/auth contains portainer.io, Endpoint response body from <ip>:9000/ contains portainer.io)",
-    "logo_url": "https://cdn.jsdelivr.net/gh/homarr-labs/dashboard-icons/svg/portainer.svg",
-    "name": "Portainer"
->>>>>>> 87b46a9a
-  },
-  {
-    "description": "A modern client-server application for the Soulseek file-sharing network",
-    "discovery_pattern": "All of: (Endpoint response body from <ip>:5030/ contains slskd, Endpoint response body from <ip>:5030/api/v0/session/enabled contains true)",
-    "logo_url": "https://cdn.jsdelivr.net/gh/homarr-labs/dashboard-icons/svg/slskd.svg",
-    "name": "Slskd"
-  },
-  {
-<<<<<<< HEAD
-    "description": "Media server for streaming personal content",
-    "discovery_pattern": "Any of: (Endpoint response body from <ip>:32400/web/index.html contains Plex, Endpoint response status is between 401 and 401, and response from <ip>:32400 has header X-Plex-Protocol with value 1.0)",
-    "logo_url": "https://cdn.jsdelivr.net/gh/homarr-labs/dashboard-icons/svg/plex.svg",
-    "name": "Plex Media Server"
-  },
-  {
-    "description": "Open source software application for managing requests for your media library.",
-    "discovery_pattern": "All of: (Endpoint response body from <ip>:5055/site.webmanifest contains Overseerr, Not (Endpoint response body from <ip>:5055/ contains Jellyseerr))",
-    "logo_url": "https://cdn.jsdelivr.net/gh/homarr-labs/dashboard-icons/svg/overseerr.svg",
-    "name": "Overseerr"
-  },
-  {
-    "description": "A media server for your comics, mangas, BDs, magazines and eBooks.",
-    "discovery_pattern": "Endpoint response body from <ip>:25600/ contains Komga",
-    "logo_url": "https://cdn.jsdelivr.net/gh/homarr-labs/dashboard-icons/svg/komga.svg",
-    "name": "Komga"
-  },
-  {
-    "description": "Open source software application for managing requests for your media library.",
-    "discovery_pattern": "All of: (Endpoint response body from <ip>:3000/ contains Jellystat, Endpoint response body from <ip>:3000/ contains Jellyfin stats for the masses)",
-    "logo_url": "https://cdn.jsdelivr.net/gh/homarr-labs/dashboard-icons/svg/jellystat.svg",
-    "name": "Jellystat"
-  },
-  {
-    "description": "Open source software application for managing requests for your media library.",
-    "discovery_pattern": "Endpoint response body from <ip>:5055/ contains Jellyseerr",
-    "logo_url": "https://cdn.jsdelivr.net/gh/homarr-labs/dashboard-icons/svg/jellyseerr.svg",
-    "name": "Jellyseerr"
-  },
-  {
-    "description": "Free media server for personal streaming",
-    "discovery_pattern": "Endpoint response body from <ip>:80/System/Info/Public contains Jellyfin",
-    "logo_url": "https://cdn.jsdelivr.net/gh/homarr-labs/dashboard-icons/svg/jellyfin.svg",
-    "name": "Jellyfin"
-=======
-    "description": "Workload orchestration",
-    "discovery_pattern": "Endpoint response body from <ip>:4646/v1/status/leader contains ",
-    "logo_url": "https://cdn.jsdelivr.net/gh/homarr-labs/dashboard-icons/svg/nomad.svg",
-    "name": "Nomad"
-  },
-  {
-    "description": "Container orchestration platform",
-    "discovery_pattern": "All of: (6443/tcp is open, Any of: (10250/tcp is open, 10259/tcp is open, 10257/tcp is open, 10256/tcp is open))",
-    "logo_url": "https://cdn.jsdelivr.net/gh/homarr-labs/dashboard-icons/svg/kubernetes.svg",
-    "name": "Kubernetes"
-  },
-  {
-    "description": "Docker native clustering and orchestration",
-    "discovery_pattern": "All of: (2377/tcp is open, 7946/tcp is open)",
-    "logo_url": "https://cdn.jsdelivr.net/gh/homarr-labs/dashboard-icons/svg/docker.svg",
-    "name": "Docker Swarm"
-  },
-  {
-    "description": "A generic docker container",
-    "discovery_pattern": "All of: (Service is running in a docker container, A custom match pattern evaluated at runtime)",
-    "logo_url": "https://cdn.jsdelivr.net/gh/homarr-labs/dashboard-icons/svg/docker.svg",
-    "name": "Docker Container"
-  },
-  {
-    "description": "Z-Wave controller server",
-    "discovery_pattern": "Endpoint response body from <ip>:8091/health contains ",
-    "logo_url": "https://cdn.jsdelivr.net/gh/homarr-labs/dashboard-icons/svg/z-wave-js-ui.svg",
-    "name": "Z-Wave JS"
-  },
-  {
-    "description": "Zigbee to MQTT bridge",
-    "discovery_pattern": "Endpoint response body from <ip>:8080/ contains Zigbee2MQTT WindFront",
-    "logo_url": "https://cdn.jsdelivr.net/gh/homarr-labs/dashboard-icons/svg/zigbee2mqtt.svg",
-    "name": "Zigbee2MQTT"
-  },
-  {
-    "description": "Philips Hue Bridge for lighting control",
-    "discovery_pattern": "All of: (MAC Address belongs to Philips Lighting BV, Endpoint response body from <ip>:80/ contains hue)",
-    "logo_url": "https://simpleicons.org/icons/philipshue.svg",
-    "name": "Philips Hue Bridge"
-  },
-  {
-    "description": "Home automation platform",
-    "discovery_pattern": "Endpoint response body from <ip>:8080/rest/ contains openhab",
-    "logo_url": "https://cdn.jsdelivr.net/gh/homarr-labs/dashboard-icons/svg/openhab.svg",
-    "name": "openHAB"
->>>>>>> 87b46a9a
-  },
-  {
-    "description": "Open-source home automation platform",
-    "discovery_pattern": "Endpoint response body from <ip>:8123/ contains home assistant",
-    "logo_url": "https://cdn.jsdelivr.net/gh/homarr-labs/dashboard-icons/svg/home-assistant.svg",
-    "name": "Home Assistant"
-  },
-  {
-<<<<<<< HEAD
-    "description": "Personal media server with streaming capabilities",
-    "discovery_pattern": "Endpoint response body from <ip>:8096/emby/System/Info/Public contains Emby",
-    "logo_url": "https://cdn.jsdelivr.net/gh/homarr-labs/dashboard-icons/svg/emby.svg",
-    "name": "Emby"
-  },
-  {
-    "description": "Self-hosted audiobook and podcast server.",
-    "discovery_pattern": "13378/tcp is open",
-    "logo_url": "https://cdn.jsdelivr.net/gh/homarr-labs/dashboard-icons/svg/audiobookshelf.svg",
-    "name": "AudioBookShelf"
-  },
-  {
-    "description": "Backup and replication",
-    "discovery_pattern": "9392/tcp is open",
-    "logo_url": "https://cdn.jsdelivr.net/gh/homarr-labs/dashboard-icons/svg/veeam.svg",
-    "name": "Veeam"
-  },
-  {
-    "description": "Fast and secure backup program",
-    "discovery_pattern": "All of: (8000/tcp is open, Endpoint response body from <ip>:80/ contains restic)",
-    "logo_url": "",
-    "name": "Restic"
-  },
-  {
-    "description": "Encrypted, incremental and deduplicated backups for Proxmox VMs, LXCs, and hosts",
-    "discovery_pattern": "Any of: (Endpoint response body from <ip>:8007/ contains proxmox-backup-gui, 8007/tcp is open)",
-    "logo_url": "https://cdn.jsdelivr.net/gh/homarr-labs/dashboard-icons/svg/proxmox.svg",
-    "name": "Proxmox Backup Server"
-  },
-  {
-    "description": "Cross-platform backup client with encryption",
-    "discovery_pattern": "Endpoint response body from <ip>:8200/ngax/index.html contains Duplicati",
-    "logo_url": "https://cdn.jsdelivr.net/gh/homarr-labs/dashboard-icons/svg/duplicati.svg",
-    "name": "Duplicati"
-  },
-  {
-    "description": "Network backup solution",
-    "discovery_pattern": "9101/tcp is open",
-    "logo_url": "https://cdn.jsdelivr.net/gh/homarr-labs/dashboard-icons/png/bacula.png",
-    "name": "Bacula"
-  },
-  {
-    "description": "Open-source network attached storage system",
-    "discovery_pattern": "All of: (445/tcp is open, Endpoint response body from <ip>:80/ contains TrueNAS)",
-    "logo_url": "https://cdn.jsdelivr.net/gh/homarr-labs/dashboard-icons/svg/truenas.svg",
-    "name": "TrueNAS"
-=======
-    "description": "ESP device management",
-    "discovery_pattern": "6052/tcp is open",
-    "logo_url": "https://cdn.jsdelivr.net/gh/homarr-labs/dashboard-icons/svg/esphome.svg",
-    "name": "ESPHome"
-  },
-  {
-    "description": "Home automation system",
-    "discovery_pattern": "Endpoint response body from <ip>:8080/json.htm contains domoticz",
-    "logo_url": "https://cdn.jsdelivr.net/gh/homarr-labs/dashboard-icons/png/domoticz.png",
-    "name": "Domoticz"
-  },
-  {
-    "description": "Monitor, view analytics, and receive notifications about your Plex Media Server.",
-    "discovery_pattern": "Endpoint response body from <ip>:8181/ contains Tautulli",
-    "logo_url": "https://cdn.jsdelivr.net/gh/homarr-labs/dashboard-icons/svg/tautulli.svg",
-    "name": "Tautulli"
-  },
-  {
-    "description": "A modern client-server application for the Soulseek file-sharing network",
-    "discovery_pattern": "All of: (Endpoint response body from <ip>:5030/ contains slskd, Endpoint response body from <ip>:5030/api/v0/session/enabled contains true)",
-    "logo_url": "https://cdn.jsdelivr.net/gh/homarr-labs/dashboard-icons/svg/slskd.svg",
-    "name": "Slskd"
-  },
-  {
-    "description": "Media server for streaming personal content",
-    "discovery_pattern": "Any of: (Endpoint response body from <ip>:32400/web/index.html contains Plex, Endpoint response status is between 401 and 401, and response from <ip>:32400 has header X-Plex-Protocol with value 1.0)",
-    "logo_url": "https://cdn.jsdelivr.net/gh/homarr-labs/dashboard-icons/svg/plex.svg",
-    "name": "Plex Media Server"
-  },
-  {
-    "description": "Open source software application for managing requests for your media library.",
-    "discovery_pattern": "All of: (Endpoint response body from <ip>:5055/site.webmanifest contains Overseerr, Not (Endpoint response body from <ip>:5055/ contains Jellyseerr))",
-    "logo_url": "https://cdn.jsdelivr.net/gh/homarr-labs/dashboard-icons/svg/overseerr.svg",
-    "name": "Overseerr"
-  },
-  {
-    "description": "A media server for your comics, mangas, BDs, magazines and eBooks.",
-    "discovery_pattern": "Endpoint response body from <ip>:25600/ contains Komga",
-    "logo_url": "https://cdn.jsdelivr.net/gh/homarr-labs/dashboard-icons/svg/komga.svg",
-    "name": "Komga"
-  },
-  {
-    "description": "Open source software application for managing requests for your media library.",
-    "discovery_pattern": "All of: (Endpoint response body from <ip>:3000/ contains Jellystat, Endpoint response body from <ip>:3000/ contains Jellyfin stats for the masses)",
-    "logo_url": "https://cdn.jsdelivr.net/gh/homarr-labs/dashboard-icons/svg/jellystat.svg",
-    "name": "Jellystat"
-  },
-  {
-    "description": "Open source software application for managing requests for your media library.",
-    "discovery_pattern": "Endpoint response body from <ip>:5055/ contains Jellyseerr",
-    "logo_url": "https://cdn.jsdelivr.net/gh/homarr-labs/dashboard-icons/svg/jellyseerr.svg",
-    "name": "Jellyseerr"
-  },
-  {
-    "description": "Free media server for personal streaming",
-    "discovery_pattern": "Endpoint response body from <ip>:80/System/Info/Public contains Jellyfin",
-    "logo_url": "https://cdn.jsdelivr.net/gh/homarr-labs/dashboard-icons/svg/jellyfin.svg",
-    "name": "Jellyfin"
-  },
-  {
-    "description": "Self-hosted photo and video management solution",
-    "discovery_pattern": "Endpoint response body from <ip>:2283/photos contains Immich",
-    "logo_url": "https://cdn.jsdelivr.net/gh/homarr-labs/dashboard-icons/svg/immich.svg",
-    "name": "Immich"
->>>>>>> 87b46a9a
-  },
-  {
-    "description": "Synology DiskStation Manager NAS system",
-    "discovery_pattern": "All of: (Endpoint response body from <ip>:80/ contains synology, 21/tcp is open)",
-    "logo_url": "https://cdn.jsdelivr.net/gh/homarr-labs/dashboard-icons/svg/synology.svg",
-    "name": "Synology DSM"
-  },
-  {
-<<<<<<< HEAD
-    "description": "Continuous file synchronization service",
-    "discovery_pattern": "All of: (Endpoint response body from <ip>:80/ contains Syncthing, 22000/tcp is open)",
-    "logo_url": "https://cdn.jsdelivr.net/gh/homarr-labs/dashboard-icons/svg/syncthing.svg",
-    "name": "Syncthing"
-  },
-  {
-    "description": "File hosting platform",
-    "discovery_pattern": "Endpoint response body from <ip>:8000/api2/ping contains seafile",
-    "logo_url": "https://cdn.jsdelivr.net/gh/homarr-labs/dashboard-icons/svg/seafile.svg",
-    "name": "Seafile"
-  },
-  {
-    "description": "Generic SMB file server",
-    "discovery_pattern": "445/tcp is open",
-    "logo_url": "",
-    "name": "Samba"
-  },
-  {
-    "description": "QNAP network attached storage system",
-    "discovery_pattern": "All of: (21/tcp is open, Any of: (Endpoint response body from <ip>:80/ contains QNAP, Endpoint response body from <ip>:8080/ contains QNAP))",
-    "logo_url": "https://cdn.jsdelivr.net/gh/homarr-labs/dashboard-icons/svg/qnap.svg",
-    "name": "QNAP NAS"
-  },
-  {
-    "description": "File sync and share",
-    "discovery_pattern": "Endpoint response body from <ip>:80/status.php contains owncloud",
-    "logo_url": "https://cdn.jsdelivr.net/gh/homarr-labs/dashboard-icons/svg/owncloud.svg",
-    "name": "ownCloud"
-  },
-  {
-    "description": "Debian-based NAS solution",
-    "discovery_pattern": "All of: (445/tcp is open, Endpoint response body from <ip>:80/ contains openmediavault)",
-    "logo_url": "https://cdn.jsdelivr.net/gh/homarr-labs/dashboard-icons/svg/openmediavault.svg",
-    "name": "OpenMediaVault"
-  },
-  {
-    "description": "Generic network file system",
-    "discovery_pattern": "2049/tcp is open",
-    "logo_url": "",
-    "name": "NFS"
-  },
-  {
-    "description": "Self-hosted cloud storage and collaboration platform",
-    "discovery_pattern": "Any of: (Endpoint response body from <ip>:80/core/css/server.css contains Nextcloud GmbH, Endpoint response body from <ip>:443/core/css/server.css contains Nextcloud GmbH)",
-    "logo_url": "https://cdn.jsdelivr.net/gh/homarr-labs/dashboard-icons/svg/nextcloud.svg",
-    "name": "NextCloud"
-  },
-  {
-=======
-    "description": "Self-hosted audiobook and podcast server.",
-    "discovery_pattern": "13378/tcp is open",
-    "logo_url": "https://cdn.jsdelivr.net/gh/homarr-labs/dashboard-icons/svg/audiobookshelf.svg",
-    "name": "AudioBookShelf"
-  },
-  {
-    "description": "Backup and replication",
-    "discovery_pattern": "9392/tcp is open",
-    "logo_url": "https://cdn.jsdelivr.net/gh/homarr-labs/dashboard-icons/svg/veeam.svg",
-    "name": "Veeam"
-  },
-  {
-    "description": "Fast and secure backup program",
-    "discovery_pattern": "All of: (8000/tcp is open, Endpoint response body from <ip>:80/ contains restic)",
-    "logo_url": "",
-    "name": "Restic"
-  },
-  {
-    "description": "Encrypted, incremental and deduplicated backups for Proxmox VMs, LXCs, and hosts",
-    "discovery_pattern": "Any of: (Endpoint response body from <ip>:8007/ contains proxmox-backup-gui, 8007/tcp is open)",
-    "logo_url": "https://cdn.jsdelivr.net/gh/homarr-labs/dashboard-icons/svg/proxmox.svg",
-    "name": "Proxmox Backup Server"
-  },
-  {
-    "description": "Cross-platform backup client with encryption",
-    "discovery_pattern": "Endpoint response body from <ip>:8200/ngax/index.html contains Duplicati",
-    "logo_url": "https://cdn.jsdelivr.net/gh/homarr-labs/dashboard-icons/svg/duplicati.svg",
-    "name": "Duplicati"
-  },
-  {
-    "description": "Network backup solution",
-    "discovery_pattern": "9101/tcp is open",
-    "logo_url": "https://cdn.jsdelivr.net/gh/homarr-labs/dashboard-icons/png/bacula.png",
-    "name": "Bacula"
-  },
-  {
-    "description": "Open-source network attached storage system",
-    "discovery_pattern": "All of: (445/tcp is open, Endpoint response body from <ip>:80/ contains TrueNAS)",
-    "logo_url": "https://cdn.jsdelivr.net/gh/homarr-labs/dashboard-icons/svg/truenas.svg",
-    "name": "TrueNAS"
-  },
-  {
-    "description": "Synology DiskStation Manager NAS system",
-    "discovery_pattern": "All of: (Endpoint response body from <ip>:80/ contains synology, 21/tcp is open)",
-    "logo_url": "https://cdn.jsdelivr.net/gh/homarr-labs/dashboard-icons/svg/synology.svg",
-    "name": "Synology DSM"
-  },
-  {
-    "description": "Continuous file synchronization service",
-    "discovery_pattern": "All of: (Endpoint response body from <ip>:80/ contains Syncthing, 22000/tcp is open)",
-    "logo_url": "https://cdn.jsdelivr.net/gh/homarr-labs/dashboard-icons/svg/syncthing.svg",
-    "name": "Syncthing"
-  },
-  {
-    "description": "File hosting platform",
-    "discovery_pattern": "Endpoint response body from <ip>:8000/api2/ping contains seafile",
-    "logo_url": "https://cdn.jsdelivr.net/gh/homarr-labs/dashboard-icons/svg/seafile.svg",
-    "name": "Seafile"
-  },
-  {
-    "description": "Generic SMB file server",
-    "discovery_pattern": "445/tcp is open",
-    "logo_url": "",
-    "name": "Samba"
-  },
-  {
-    "description": "QNAP network attached storage system",
-    "discovery_pattern": "All of: (21/tcp is open, Any of: (Endpoint response body from <ip>:80/ contains QNAP, Endpoint response body from <ip>:8080/ contains QNAP))",
-    "logo_url": "https://cdn.jsdelivr.net/gh/homarr-labs/dashboard-icons/svg/qnap.svg",
-    "name": "QNAP NAS"
-  },
-  {
-    "description": "File sync and share",
-    "discovery_pattern": "Endpoint response body from <ip>:80/status.php contains owncloud",
-    "logo_url": "https://cdn.jsdelivr.net/gh/homarr-labs/dashboard-icons/svg/owncloud.svg",
-    "name": "ownCloud"
-  },
-  {
-    "description": "Debian-based NAS solution",
-    "discovery_pattern": "All of: (445/tcp is open, Endpoint response body from <ip>:80/ contains openmediavault)",
-    "logo_url": "https://cdn.jsdelivr.net/gh/homarr-labs/dashboard-icons/svg/openmediavault.svg",
-    "name": "OpenMediaVault"
-  },
-  {
-    "description": "Generic network file system",
-    "discovery_pattern": "2049/tcp is open",
-    "logo_url": "",
-    "name": "NFS"
-  },
-  {
-    "description": "Self-hosted cloud storage and collaboration platform",
-    "discovery_pattern": "Any of: (Endpoint response body from <ip>:80/core/css/server.css contains Nextcloud GmbH, Endpoint response body from <ip>:443/core/css/server.css contains Nextcloud GmbH)",
-    "logo_url": "https://cdn.jsdelivr.net/gh/homarr-labs/dashboard-icons/svg/nextcloud.svg",
-    "name": "NextCloud"
-  },
-  {
->>>>>>> 87b46a9a
-    "description": "A generic network storage devices",
-    "discovery_pattern": "2049/tcp is open",
-    "logo_url": "",
-    "name": "Nas Device"
-  },
-  {
-    "description": "Object storage",
-    "discovery_pattern": "Endpoint response status is between 200 and 300, and response body from <ip>:9000/minio/health/live contains ",
-    "logo_url": "https://cdn.jsdelivr.net/gh/homarr-labs/dashboard-icons/svg/minio.svg",
-    "name": "MinIO"
-  },
-  {
-    "description": "FTP server",
-    "discovery_pattern": "All of: (21/tcp is open, 14147/tcp is open)",
-    "logo_url": "https://cdn.jsdelivr.net/gh/homarr-labs/dashboard-icons/svg/filezilla.svg",
-    "name": "FileZilla Server"
-  },
-  {
-    "description": "Generic FTP file sharing service",
-    "discovery_pattern": "21/tcp is open",
-    "logo_url": "",
-    "name": "FTP Server"
-  },
-  {
-    "description": "Distributed storage",
-    "discovery_pattern": "Endpoint response body from <ip>:8080/ contains ceph dashboard",
-    "logo_url": "https://cdn.jsdelivr.net/gh/homarr-labs/dashboard-icons/svg/ceph.svg",
-    "name": "Ceph"
-  },
-  {
-    "description": "Network-wide ad blocking DNS service",
-    "discovery_pattern": "All of: (Any of: (53/udp is open, 53/tcp is open), Endpoint response body from <ip>:80/admin contains pi-hole)",
-    "logo_url": "https://cdn.jsdelivr.net/gh/homarr-labs/dashboard-icons/svg/pi-hole.svg",
-    "name": "Pi-Hole"
-<<<<<<< HEAD
-  },
-  {
-    "description": "Network-wide ad and tracker blocking",
-    "discovery_pattern": "All of: (All of: (53/udp is open, 53/tcp is open), Endpoint response body from <ip>:80/ contains AdGuard Home)",
-    "logo_url": "https://cdn.jsdelivr.net/gh/homarr-labs/dashboard-icons/svg/adguard-home.svg",
-    "name": "Adguard Home"
-  },
-  {
-    "description": "API gateway",
-    "discovery_pattern": "Endpoint response status is between 200 and 300, and response body from <ip>:8080/hello contains tyk",
-    "logo_url": "https://www.vectorlogo.zone/logos/tyk/tyk-icon.svg",
-    "name": "Tyk"
-  },
-  {
-    "description": "Modern reverse proxy and load balancer",
-    "discovery_pattern": "Endpoint response body from <ip>:80/dashboard contains traefik",
-    "logo_url": "https://cdn.jsdelivr.net/gh/homarr-labs/dashboard-icons/svg/traefik.svg",
-    "name": "Traefik"
-  },
-  {
-=======
-  },
-  {
-    "description": "Network-wide ad and tracker blocking",
-    "discovery_pattern": "All of: (All of: (53/udp is open, 53/tcp is open), Endpoint response body from <ip>:80/ contains AdGuard Home)",
-    "logo_url": "https://cdn.jsdelivr.net/gh/homarr-labs/dashboard-icons/svg/adguard-home.svg",
-    "name": "Adguard Home"
-  },
-  {
-    "description": "API gateway",
-    "discovery_pattern": "Endpoint response status is between 200 and 300, and response body from <ip>:8080/hello contains tyk",
-    "logo_url": "https://www.vectorlogo.zone/logos/tyk/tyk-icon.svg",
-    "name": "Tyk"
-  },
-  {
-    "description": "Modern reverse proxy and load balancer",
-    "discovery_pattern": "Endpoint response body from <ip>:80/dashboard contains traefik",
-    "logo_url": "https://cdn.jsdelivr.net/gh/homarr-labs/dashboard-icons/svg/traefik.svg",
-    "name": "Traefik"
-  },
-  {
->>>>>>> 87b46a9a
-    "description": "Web-based Nginx proxy management interface",
-    "discovery_pattern": "Endpoint response body from <ip>:80 contains nginx proxy manager",
-    "logo_url": "https://cdn.jsdelivr.net/gh/homarr-labs/dashboard-icons/svg/nginx-proxy-manager.svg",
-    "name": "Nginx Proxy Manager"
-  },
-  {
-    "description": "API gateway",
-    "discovery_pattern": "Endpoint response body from <ip>:8001/ contains kong",
-    "logo_url": "https://simpleicons.org/icons/kong.svg",
-    "name": "Kong"
-  },
-  {
-    "description": "Load balancer and proxy",
-    "discovery_pattern": "Endpoint response body from <ip>:8404/stats contains haproxy",
-    "logo_url": "https://cdn.jsdelivr.net/gh/homarr-labs/dashboard-icons/svg/haproxy.svg",
-    "name": "HAProxy"
-  },
-  {
-    "description": "Lightweight & versatile reverse proxy, web & file server",
-    "discovery_pattern": "Endpoint response body from <ip>:2019/reverse_proxy/upstreams contains num_requests",
-    "logo_url": "https://cdn.jsdelivr.net/gh/homarr-labs/dashboard-icons/svg/caddy.svg",
-    "name": "Caddy"
-  },
-  {
-    "description": "Wireguard dashboard for visualizing and managing wireguard clients and server",
-    "discovery_pattern": "All of: (10086/tcp is open, Not (Subnet is type VpnTunnel))",
-    "logo_url": "https://cdn.jsdelivr.net/gh/homarr-labs/dashboard-icons/svg/wireguard.svg",
-    "name": "WGDashboard"
-  },
-  {
-    "description": "Cloudflare tunnel daemon",
-    "discovery_pattern": "Endpoint response body from <ip>:80/metrics contains cloudflared",
-    "logo_url": "https://cdn.jsdelivr.net/gh/homarr-labs/dashboard-icons/svg/cloudflare.svg",
-    "name": "Cloudflared"
-  },
-  {
-    "description": "Recursive DNS resolver with control interface",
-    "discovery_pattern": "All of: (53/udp is open, 8953/tcp is open)",
-    "logo_url": "https://cdn.jsdelivr.net/gh/homarr-labs/dashboard-icons/svg/unbound.svg",
-    "name": "Unbound DNS"
-  },
-  {
-    "description": "Authoritative DNS server with API",
-    "discovery_pattern": "All of: (53/udp is open, 53/tcp is open, 8081/tcp is open)",
-    "logo_url": "https://cdn.jsdelivr.net/gh/homarr-labs/dashboard-icons/svg/powerdns.svg",
-    "name": "PowerDNS"
-  },
-  {
-    "description": "A generic Dns server",
-    "discovery_pattern": "Any of: (53/tcp is open, 53/udp is open)",
-    "logo_url": "",
-    "name": "Dns Server"
-  },
-  {
-    "description": "Berkeley Internet Name Domain DNS server",
-    "discovery_pattern": "All of: (53/udp is open, 8053/tcp is open)",
-    "logo_url": "",
-    "name": "Bind9"
-  },
-  {
-    "description": "Open-source firewall and router platform",
-    "discovery_pattern": "All of: (22/tcp is open, Endpoint response body from <ip>:80/ contains pfsense)",
-    "logo_url": "https://cdn.jsdelivr.net/gh/homarr-labs/dashboard-icons/svg/pfsense.svg",
-    "name": "pfSense"
-  },
-  {
-    "description": "PfSense package for DNS/IP blocking",
-    "discovery_pattern": "All of: (All of: (53/tcp is open, 53/udp is open), Endpoint response body from <ip>:80/pfblockerng contains pfblockerng)",
-    "logo_url": "https://cdn.jsdelivr.net/gh/homarr-labs/dashboard-icons/svg/pfsense.svg",
-    "name": "pfBlockerNG"
-  },
-  {
-    "description": "Open-source firewall and routing platform",
-    "discovery_pattern": "All of: (Any of: (Endpoint response body from <ip>:80/ contains opnsense, Endpoint response body from <ip>:443/ contains opnsense), Any of: (53/tcp is open, 53/udp is open, 22/tcp is open, 123/udp is open, 67/udp is open))",
-    "logo_url": "https://cdn.jsdelivr.net/gh/homarr-labs/dashboard-icons/svg/opnsense.svg",
-    "name": "OPNsense"
-  },
-  {
-    "description": "Fortinet security appliance",
-    "discovery_pattern": "Endpoint response body from <ip>:80/login contains fortinet",
-    "logo_url": "https://cdn.jsdelivr.net/gh/homarr-labs/dashboard-icons/svg/fortinet.svg",
-    "name": "Fortinet"
-  },
-  {
-    "description": "Generic network security appliance",
-    "discovery_pattern": "No match pattern provided",
-    "logo_url": "",
-    "name": "Firewall"
-  },
-  {
-    "description": "Crowdsourced protection against malicious IPs",
-    "discovery_pattern": "Endpoint response status is between 401 and 401, and response body from <ip>:8080/v1/allowlists contains cookie token is empty",
-    "logo_url": "https://cdn.jsdelivr.net/gh/homarr-labs/dashboard-icons/svg/crowdsec.svg",
-    "name": "CrowdSec"
-  },
-  {
-    "description": "Ubiquiti UniFi wireless access point",
-    "discovery_pattern": "All of: (MAC Address belongs to Ubiquiti Networks Inc, Endpoint response body from <ip>:80/ contains Unifi)",
-    "logo_url": "https://cdn.jsdelivr.net/gh/homarr-labs/dashboard-icons/svg/unifi.svg",
-    "name": "Unifi Access Point"
-  },
-  {
-    "description": "TP-Link EAP wireless access point",
-    "discovery_pattern": "All of: (MAC Address belongs to TP-LINK TECHNOLOGIES CO.,LTD, Endpoint response body from <ip>:80/ contains tp-link)",
-    "logo_url": "https://cdn.jsdelivr.net/gh/homarr-labs/dashboard-icons/svg/tp-link.svg",
-    "name": "TP-Link EAP"
-  },
-  {
-    "description": "Google Nest Wifi router",
-    "discovery_pattern": "All of: (Any of: (MAC Address belongs to Nest Labs Inc., MAC Address belongs to Google, Inc.), Host IP is a gateway in daemon's routing tables, or ends in .1 or .254., Endpoint response body from <ip>:80/ contains Nest Wifi)",
-    "logo_url": "https://cdn.jsdelivr.net/gh/homarr-labs/dashboard-icons/svg/google-home.svg",
-    "name": "Google Nest router"
-  },
-  {
-    "description": "Google Nest Wifi repeater",
-    "discovery_pattern": "All of: (Any of: (MAC Address belongs to Nest Labs Inc., MAC Address belongs to Google, Inc.), Not (Host IP is a gateway in daemon's routing tables, or ends in .1 or .254.), Endpoint response body from <ip>:80/ contains Nest Wifi)",
-    "logo_url": "https://cdn.jsdelivr.net/gh/homarr-labs/dashboard-icons/svg/google-home.svg",
-    "name": "Google Nest repeater"
-  },
-  {
-    "description": "Fios device providing routing and gateway services",
-    "discovery_pattern": "All of: (Endpoint response body from <ip>:80/#/login/ contains fios, Host IP is a gateway in daemon's routing tables, or ends in .1 or .254.)",
-    "logo_url": "https://cdn.jsdelivr.net/gh/homarr-labs/dashboard-icons/svg/fios.svg",
-    "name": "Fios Gateway"
-  },
-  {
-    "description": "Fios device providing mesh networking services",
-    "discovery_pattern": "All of: (Endpoint response body from <ip>:80/#/login/ contains fios, Not (Host IP is a gateway in daemon's routing tables, or ends in .1 or .254.))",
-    "logo_url": "https://cdn.jsdelivr.net/gh/homarr-labs/dashboard-icons/svg/fios.svg",
-    "name": "Fios Extender"
-  },
-  {
-    "description": "Eero device providing mesh network services",
-    "discovery_pattern": "All of: (MAC Address belongs to eero Inc, Not (Host IP is a gateway in daemon's routing tables, or ends in .1 or .254.))",
-    "logo_url": "https://www.vectorlogo.zone/logos/eero/eero-icon.svg",
-    "name": "Eero Repeater"
-  },
-  {
-    "description": "Eero device providing routing and gateway services",
-    "discovery_pattern": "All of: (MAC Address belongs to eero Inc, Host IP is a gateway in daemon's routing tables, or ends in .1 or .254.)",
-    "logo_url": "https://www.vectorlogo.zone/logos/eero/eero-icon.svg",
-    "name": "Eero Gateway"
-  },
-  {
-    "description": "A generic wireless access point for WiFi connectivity",
-    "discovery_pattern": "No match pattern provided",
-    "logo_url": "",
-    "name": "Access Point"
-<<<<<<< HEAD
-  },
-  {
-    "description": "Generic network switch for local area networking",
-    "discovery_pattern": "All of: (Not (Host IP is a gateway in daemon's routing tables, or ends in .1 or .254.), All of: (80/tcp is open, 23/tcp is open))",
-    "logo_url": "",
-    "name": "Switch"
-  },
-  {
-    "description": "A generic gateway",
-    "discovery_pattern": "All of: (Host IP is a gateway in daemon's routing tables, or ends in .1 or .254., A custom match pattern evaluated at runtime)",
-    "logo_url": "",
-    "name": "Gateway"
-  },
-  {
-    "description": "A generic Dhcp server",
-    "discovery_pattern": "67/udp is open",
-    "logo_url": "",
-    "name": "Dhcp Server"
-=======
-  },
-  {
-    "description": "Generic network switch for local area networking",
-    "discovery_pattern": "All of: (Not (Host IP is a gateway in daemon's routing tables, or ends in .1 or .254.), All of: (80/tcp is open, 23/tcp is open))",
-    "logo_url": "",
-    "name": "Switch"
-  },
-  {
-    "description": "A generic gateway",
-    "discovery_pattern": "All of: (Host IP is a gateway in daemon's routing tables, or ends in .1 or .254., A custom match pattern evaluated at runtime)",
-    "logo_url": "",
-    "name": "Gateway"
-  },
-  {
-    "description": "A generic Dhcp server",
-    "discovery_pattern": "67/udp is open",
-    "logo_url": "",
-    "name": "Dhcp Server"
-  },
-  {
-    "description": "Docker",
-    "discovery_pattern": "No match pattern provided",
-    "logo_url": "https://cdn.jsdelivr.net/gh/homarr-labs/dashboard-icons/svg/docker.svg",
-    "name": "Docker"
->>>>>>> 87b46a9a
   }
 ]