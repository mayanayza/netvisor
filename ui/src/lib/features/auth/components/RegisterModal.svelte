<script lang="ts">
	import type { RegisterRequest } from '../types/base';
	import EditModal from '$lib/shared/components/forms/EditModal.svelte';
	import { required } from 'svelte-forms/validators';
	import TextInput from '$lib/shared/components/forms/input/TextInput.svelte';
	import Password from '$lib/shared/components/forms/input/Password.svelte';
	import { field } from 'svelte-forms';
	import InlineInfo from '$lib/shared/components/feedback/InlineInfo.svelte';
<<<<<<< HEAD
	import { emailValidator } from '$lib/shared/components/forms/validators';
=======
	import Checkbox from '$lib/shared/components/forms/input/Checkbox.svelte';
	import { config, getConfig } from '$lib/shared/stores/config';
	import { loadData } from '$lib/shared/utils/dataLoader';
>>>>>>> b11a790e

	let {
		orgName = null,
		invitedBy = null,
		isOpen = false,
		onRegister,
		onClose,
		onSwitchToLogin = null
	}: {
		orgName?: string | null;
		invitedBy?: string | null;
		isOpen?: boolean;
		onRegister: (data: RegisterRequest) => Promise<void> | void;
		onClose: () => void;
		onSwitchToLogin?: (() => void) | null;
	} = $props();

	const loading = loadData([getConfig]);
	let registering = $state(false);

	let oidcProviders = $derived($loading ? [] : ($config?.oidc_providers ?? []));
	let hasOidcProviders = $derived(oidcProviders.length > 0);
	let enableEmailOptIn = $derived($loading ? false : ($config?.has_email_opt_in ?? false));

	let formData: RegisterRequest & { confirmPassword: string } = $state({
		email: '',
		password: '',
		confirmPassword: '',
		subscribed: true
	});

	// Create form fields with validation
	const email = field('email', '', [required(), emailValidator()]);

	// Update formData when field values change
	$effect(() => {
		formData.email = $email.value;
	});

	// Reset form when modal opens
	$effect(() => {
		if (isOpen) {
			resetForm();
		}
	});

	function handleOidcRegister(providerSlug: string) {
		const returnUrl = encodeURIComponent(window.location.origin);
		const subscribed = formData.subscribed ? '&subscribed=true' : '';
		window.location.href = `/api/auth/oidc/${providerSlug}/authorize?flow=register&return_url=${returnUrl}${subscribed}`;
	}

	function resetForm() {
		formData = {
			email: '',
			password: '',
			confirmPassword: '',
			subscribed: true
		};
	}

	async function handleSubmit() {
		registering = true;
		try {
			await onRegister({
				email: formData.email,
				password: formData.password,
				subscribed: formData.subscribed
			});
		} finally {
			registering = false;
		}
	}
</script>

<EditModal
	{isOpen}
	title="Create your account"
	loading={registering || $loading}
	centerTitle={true}
	saveLabel="Create Account"
	showCancel={false}
	showCloseButton={false}
	onSave={handleSubmit}
	onCancel={onClose}
	size="md"
	preventCloseOnClickOutside={true}
	let:formApi
>
	<!-- Header icon -->
	<svelte:fragment slot="header-icon">
		<img src="/logos/netvisor-logo.png" alt="NetVisor Logo" class="h-8 w-8" />
	</svelte:fragment>

	{#if orgName && invitedBy}
		<div class="mb-6">
			<InlineInfo
				title="You're invited!"
				body={`You have been invited to join ${orgName} by ${invitedBy}. Please sign in or register to continue.`}
			/>
		</div>
	{/if}

	<!-- Content -->
	<div class="space-y-6">
		<TextInput
			label="Email"
			id="email"
			{formApi}
			placeholder="Enter email"
			required={true}
			field={email}
		/>

		<Password
			{formApi}
			bind:value={formData.password}
			bind:confirmValue={formData.confirmPassword}
			showConfirm={true}
		/>
	</div>

	<!-- Custom footer -->
	<svelte:fragment slot="footer">
		<div class="flex w-full flex-col gap-4">
			<!-- Create Account Button -->
			<button
				type="button"
				disabled={registering}
				onclick={handleSubmit}
				class="btn-primary w-full"
			>
				{registering ? 'Creating account...' : 'Create Account with Email'}
			</button>

			<!-- OIDC Providers -->
			{#if hasOidcProviders}
				<div class="relative">
					<div class="absolute inset-0 flex items-center">
						<div class="w-full border-t border-gray-600"></div>
					</div>
					<div class="relative flex justify-center text-sm">
						<span class="bg-gray-900 px-2 text-gray-400">or</span>
					</div>
				</div>

				<div class="space-y-2">
					{#each oidcProviders as provider (provider.slug)}
						<button
							onclick={() => handleOidcRegister(provider.slug)}
							class="btn-secondary flex w-full items-center justify-center gap-3"
						>
							{#if provider.logo}
								<img src={provider.logo} alt={provider.name} class="h-5 w-5" />
							{/if}
							Sign up with {provider.name}
						</button>
					{/each}
				</div>
			{/if}

			{#if enableEmailOptIn}
				<div class="flex flex-grow items-center justify-center">
					<Checkbox
						bind:field={formData.subscribed}
						title="Sign up for product updates via email"
					/>
				</div>
			{/if}

			<!-- Login Link -->
			{#if onSwitchToLogin}
				<div class="text-center">
					<p class="text-sm text-gray-400">
						Already have an account?
						<button
							type="button"
							onclick={onSwitchToLogin}
							class="font-medium text-blue-400 hover:text-blue-300"
						>
							Sign in here
						</button>
					</p>
				</div>
			{/if}
		</div>
	</svelte:fragment>
</EditModal><|MERGE_RESOLUTION|>--- conflicted
+++ resolved
@@ -6,13 +6,10 @@
 	import Password from '$lib/shared/components/forms/input/Password.svelte';
 	import { field } from 'svelte-forms';
 	import InlineInfo from '$lib/shared/components/feedback/InlineInfo.svelte';
-<<<<<<< HEAD
 	import { emailValidator } from '$lib/shared/components/forms/validators';
-=======
 	import Checkbox from '$lib/shared/components/forms/input/Checkbox.svelte';
 	import { config, getConfig } from '$lib/shared/stores/config';
 	import { loadData } from '$lib/shared/utils/dataLoader';
->>>>>>> b11a790e
 
 	let {
 		orgName = null,
