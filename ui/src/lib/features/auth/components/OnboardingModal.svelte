<script lang="ts">
	import EditModal from '$lib/shared/components/forms/EditModal.svelte';
	import TextInput from '$lib/shared/components/forms/input/TextInput.svelte';
	import type { OnboardingRequest } from '../types/base';
	import { field } from 'svelte-forms';
	import { required } from 'svelte-forms/validators';
	import { maxLength } from '$lib/shared/components/forms/validators';
	import { untrack } from 'svelte';
	import Checkbox from '$lib/shared/components/forms/input/Checkbox.svelte';

	let {
		isOpen = false,
		onClose,
		onSubmit,
		onSwitchToLogin = null,
		showLoginLink = false
	}: {
		isOpen: boolean;
		onClose: () => void;
		onSubmit: (formData: OnboardingRequest) => void;
		onSwitchToLogin?: (() => void) | null;
		showLoginLink?: boolean;
	} = $props();

	let loading = false;

	let formData: OnboardingRequest = {
		organization_name: '',
		network_name: '',
		populate_seed_data: true
	};

	// Create form fields with validation
	const organizationName = field('organizationName', formData.organization_name, [
		required(),
		maxLength(100)
	]);

	// Create form fields with validation
	const networkName = field('networkName', formData.network_name, [required(), maxLength(100)]);
	const seedDataField = field('seedData', true, []);

	$effect(() => {
		const orgValue = $organizationName.value;
		const netValue = $networkName.value;
		const seedData = $seedDataField.value;

		untrack(() => {
			formData.organization_name = orgValue;
			formData.network_name = netValue;
			formData.populate_seed_data = seedData;
		});
	});
</script>

<EditModal
	{isOpen}
<<<<<<< HEAD
	title="Welcome to Scanopy"
=======
	title="Let's start mapping your network!"
>>>>>>> 4f2c6c8c
	{loading}
	centerTitle={true}
	saveLabel="Continue"
	showCancel={false}
	showCloseButton={false}
	onSave={() => onSubmit(formData)}
	onCancel={onClose}
	size="md"
	preventCloseOnClickOutside={true}
	let:formApi
>
	<!-- Header icon -->
	<svelte:fragment slot="header-icon">
		<img
			src="https://cdn.jsdelivr.net/gh/scanopy/website@main/static/scanopy-logo.png"
			alt="Scanopy Logo"
			class="h-8 w-8"
		/>
	</svelte:fragment>

	<!-- Content -->
	<div class="space-y-6">
		<TextInput
			label="Organization Name"
			id="organizationName"
			{formApi}
			placeholder="My Organization"
			helpText="Enter the name of your organization (you can change it later)"
			required={true}
			field={organizationName}
		/>

		<TextInput
			label="Network Name"
			id="networkName"
			{formApi}
			placeholder="My Network"
			helpText="Enter the name of your first network (you can change it later)"
			required={true}
			field={networkName}
		/>

		<Checkbox
<<<<<<< HEAD
			label="Populate with baseline data"
			helpText="Scanopy will create two subnets - one representing a remote network, one representing
=======
			label="Populate with baseline data (recommended)"
			helpText="NetVisor will create two subnets - one representing a remote network, one representing
>>>>>>> 4f2c6c8c
						the internet - to help you organize services which are not discoverable on your own
						network, and three hosts with example services to help you understand how Scanopy
						works. You can delete this data at any time."
			id="seedData"
			field={seedDataField}
			{formApi}
		/>
	</div>

	<!-- Custom footer -->
	<svelte:fragment slot="footer">
		<div class="flex w-full flex-col gap-4">
			<!-- Continue Button -->
			<button
				type="button"
				disabled={loading}
				onclick={() => onSubmit(formData)}
				class="btn-primary w-full"
			>
				{loading ? 'Setting up...' : 'Continue'}
			</button>

			{#if showLoginLink && onSwitchToLogin}
				<p class="text-secondary text-center text-sm">
					Already have an account?
					<button
						type="button"
						onclick={onSwitchToLogin}
						class="font-medium text-blue-400 hover:text-blue-300"
					>
						Log in here
					</button>
				</p>
			{/if}
		</div>
	</svelte:fragment>
</EditModal><|MERGE_RESOLUTION|>--- conflicted
+++ resolved
@@ -55,11 +55,7 @@
 
 <EditModal
 	{isOpen}
-<<<<<<< HEAD
-	title="Welcome to Scanopy"
-=======
 	title="Let's start mapping your network!"
->>>>>>> 4f2c6c8c
 	{loading}
 	centerTitle={true}
 	saveLabel="Continue"
@@ -103,13 +99,8 @@
 		/>
 
 		<Checkbox
-<<<<<<< HEAD
-			label="Populate with baseline data"
+			label="Populate with baseline data (recommended)"
 			helpText="Scanopy will create two subnets - one representing a remote network, one representing
-=======
-			label="Populate with baseline data (recommended)"
-			helpText="NetVisor will create two subnets - one representing a remote network, one representing
->>>>>>> 4f2c6c8c
 						the internet - to help you organize services which are not discoverable on your own
 						network, and three hosts with example services to help you understand how Scanopy
 						works. You can delete this data at any time."
