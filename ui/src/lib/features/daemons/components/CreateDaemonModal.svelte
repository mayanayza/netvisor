<script lang="ts">
	import { networks } from '$lib/features/networks/store';
	import CodeContainer from '$lib/shared/components/data/CodeContainer.svelte';
	import InlineWarning from '$lib/shared/components/feedback/InlineWarning.svelte';
	import EditModal from '$lib/shared/components/forms/EditModal.svelte';
	import ModalHeaderIcon from '$lib/shared/components/layout/ModalHeaderIcon.svelte';
	import { pushError } from '$lib/shared/stores/feedback';
	import { entities } from '$lib/shared/stores/metadata';
	import { writable, derived, type Writable } from 'svelte/store';
	import type { Daemon } from '../types/base';
	import SelectNetwork from '$lib/features/networks/components/SelectNetwork.svelte';
	import { ChevronDown, ChevronRight, RotateCcwKey, SatelliteDish } from 'lucide-svelte';
	import { createEmptyApiKeyFormData, createNewApiKey } from '$lib/features/api_keys/store';
	import SelectInput from '$lib/shared/components/forms/input/SelectInput.svelte';
	import { field } from 'svelte-forms';
	import { config } from '$lib/shared/stores/config';
	import InlineInfo from '$lib/shared/components/feedback/InlineInfo.svelte';
	import TextInput from '$lib/shared/components/forms/input/TextInput.svelte';
	import Checkbox from '$lib/shared/components/forms/input/Checkbox.svelte';
	import type {
		TextFieldType,
		NumberFieldType,
		BooleanFieldType
	} from '$lib/shared/components/forms/types';
	import { fieldDefs } from '../config';

	export let isOpen = false;
	export let onClose: () => void;
	export let daemon: Daemon | null = null;

	// Onboarding mode props
	export let onboardingMode = false;
	export let onSkip: (() => void) | null = null;
	export let onContinue: (() => void) | null = null;
	export let provisionalApiKey: string | null = null;
	export let provisionalNetworkId: string | null = null;

	// Separate field defs
	const basicFieldDefs = fieldDefs.filter((d) => !d.section);
	const advancedFieldDefs = fieldDefs.filter((d) => d.section);

	// Get unique section names in order of appearance
	const sectionNames = [...new Set(advancedFieldDefs.map((d) => d.section!))];

	// Group advanced fields by section
	const advancedSections = sectionNames.map((name) => ({
		name,
		fields: advancedFieldDefs.filter((d) => d.section === name)
	}));

	// Track which sections are expanded
	let advancedExpanded = false;

	// Create form fields dynamically
	const formFields: Record<string, TextFieldType | NumberFieldType | BooleanFieldType> = {};
	for (const def of fieldDefs) {
		// eslint-disable-next-line @typescript-eslint/no-explicit-any
		const initial = daemon ? ((daemon as any)[def.id] ?? def.defaultValue) : def.defaultValue;
		formFields[def.id] = field(def.id, initial, def.validators, { checkOnInit: false });
	}

	// Derive combined values from all form fields
	const values = derived([...Object.values(formFields)], (stores) => {
		const result: Record<string, string | number | boolean> = {};

		fieldDefs.forEach((def, i) => {
			// eslint-disable-next-line @typescript-eslint/no-explicit-any
			result[def.id] = (stores[i] as any).value;
		});

		return result;
	});

	// Derive validity from all form fields
	const valids = derived([...Object.values(formFields)], (stores) => {
		const result: Record<string, boolean> = {};

		fieldDefs.forEach((def, i) => {
			// eslint-disable-next-line @typescript-eslint/no-explicit-any
			result[def.id] = (stores[i] as any).valid;
		});

		return result;
	});

	let keyStore: Writable<string | null> = writable(null);
	// In onboarding mode, use the provisionalApiKey; otherwise use keyStore
	$: key = onboardingMode ? provisionalApiKey : $keyStore;
	// In onboarding mode, use the provisionalNetworkId; otherwise use first network or daemon's network
	let selectedNetworkId = '';

	$: if (daemon) {
		selectedNetworkId = daemon.network_id;
	} else if (onboardingMode && provisionalNetworkId) {
		selectedNetworkId = provisionalNetworkId;
	} else if (!selectedNetworkId && $networks[0]?.id) {
		selectedNetworkId = $networks[0].id;
	}

	let isNewDaemon = daemon === null;

	let serverUrl = $config.public_url;

	function handleOnClose() {
		keyStore.set(null);
		onClose();
	}

	async function handleCreateNewApiKey() {
		let newApiKey = createEmptyApiKeyFormData();
		newApiKey.network_id = selectedNetworkId;
		newApiKey.name = `${$values['name'] as string} Api Key`;

		const generatedKey = await createNewApiKey(newApiKey);
		if (generatedKey) {
			keyStore.set(generatedKey);
		} else {
			pushError('Failed to generate API key');
		}
	}

	const installCommand = `bash -c "$(curl -fsSL https://raw.githubusercontent.com/scanopy/scanopy/refs/heads/main/install.sh)"`;

	$: runCommand = buildRunCommand(serverUrl, selectedNetworkId, key, $values, daemon);
	$: dockerCompose = key
		? buildDockerCompose(serverUrl, selectedNetworkId, key, $values, $valids)
		: '';

	function buildRunCommand(
		serverUrl: string,
		networkId: string,
		key: string | null,
		values: Record<string, string | number | boolean>,
		daemon: Daemon | null
	): string {
		let cmd = `sudo scanopy-daemon --server-url ${serverUrl}`;

		if (!daemon && networkId) {
			cmd += ` --network-id ${networkId}`;
		}

		if (key) {
			cmd += ` --daemon-api-key ${key}`;
		}

		for (const def of fieldDefs) {
			const value = values[def.id];

			if (value === '' || value === null || value === undefined) {
				continue;
			}

			// Skip advanced fields (those with a section) that match their default value
			if (def.section && value === def.defaultValue) {
				continue;
			}

			if (def.id === 'mode') {
				cmd += ` ${def.cliFlag} ${String(value).toLowerCase()}`;
			} else if (def.type === 'boolean') {
				if (value) cmd += ` ${def.cliFlag} true`;
			} else {
				cmd += ` ${def.cliFlag} ${value}`;
			}
		}

		return cmd;
	}

	function buildDockerCompose(
		serverUrl: string,
		networkId: string,
		key: string,
		values: Record<string, string | number | boolean>,
		valids: Record<string, boolean>
	): string {
		const envVars: string[] = [
<<<<<<< HEAD
			`SCANOPY_SERVER_URL=${serverUrl}`,
			`SCANOPY_NETWORK_ID=${networkId}`,
			`SCANOPY_DAEMON_API_KEY=${key}`
=======
			`NETVISOR_SERVER_URL=${serverUrl}`,
			`NETVISOR_DAEMON_API_KEY=${key}`
>>>>>>> 4f2c6c8c
		];

		if (networkId) {
			envVars.splice(1, 0, `NETVISOR_NETWORK_ID=${networkId}`);
		}

		for (const def of fieldDefs) {
			const value = values[def.id];
			const valid = valids[def.id];

			if (value === '' || value === null || value === undefined || !valid) {
				continue;
			}

			// Skip advanced fields (those with a section) that match their default value
			if (def.section && value === def.defaultValue) {
				continue;
			}

			if (def.type === 'boolean') {
				if (value) envVars.push(`${def.envVar}=true`);
			} else {
				envVars.push(`${def.envVar}=${value}`);
			}
		}

		const hasDockerProxy = values.dockerProxy && values.dockerProxy !== '' && valids.dockerProxy;
		const volumeMounts = ['daemon-config:/root/.config/daemon'];
		if (!hasDockerProxy) {
			volumeMounts.push('/var/run/docker.sock:/var/run/docker.sock:ro');
		}

		const lines = [
			'services:',
			'  daemon:',
			'    image: mayanayza/scanopy-daemon:latest',
			'    container_name: scanopy-daemon',
			'    network_mode: host',
			'    privileged: true',
			'    restart: unless-stopped',
			'    environment:',
			...envVars.map((v) => `      - ${v}`),
			'    volumes:',
			...volumeMounts.map((v) => `      - ${v}`),
			'',
			'volumes:',
			'  daemon-config:'
		];

		return lines.join('\n');
	}

	let colorHelper = entities.getColorHelper('Daemon');
</script>

<EditModal
	{isOpen}
	title={onboardingMode ? 'Install a Daemon' : 'Create Daemon'}
	cancelLabel={onboardingMode ? 'Continue' : 'Close'}
	onCancel={onboardingMode && onContinue ? onContinue : handleOnClose}
	showSave={false}
	size="lg"
	let:formApi
>
	<svelte:fragment slot="header-icon">
		{#if onboardingMode}
			<ModalHeaderIcon Icon={SatelliteDish} color="#10b981" />
		{:else}
			<ModalHeaderIcon Icon={entities.getIconComponent('Daemon')} color={colorHelper.string} />
		{/if}
	</svelte:fragment>

	<div class="space-y-4">
		{#if onboardingMode}
			<!-- Onboarding mode: show info banner -->
			<InlineInfo
				title="Your daemon will activate after account creation"
				body="Install your daemon now using the commands below. After you complete registration, the daemon will automatically connect and begin scanning your network."
			/>
		{:else if !daemon}
			<SelectNetwork bind:selectedNetworkId />
		{/if}

		<!-- Basic Fields -->
		{#each basicFieldDefs as def (def.id)}
			{#if def.type === 'string'}
				<TextInput
					label={def.label}
					id={def.id}
					{formApi}
					field={formFields[def.id] as TextFieldType}
					placeholder={(def.placeholder as string) ?? ''}
					helpText={def.helpText}
					required={def.required}
				/>
			{:else if def.type === 'select'}
				<SelectInput
					label={def.label}
					id={def.id}
					{formApi}
					field={formFields[def.id] as TextFieldType}
					options={def.options ?? []}
					helpText={def.helpText}
					disabled={def.disabled?.(isNewDaemon) ?? false}
				/>
			{/if}
		{/each}

		<!-- API Key Section (hidden in onboarding mode) -->
		{#if !onboardingMode}
			<div class="pb-2">
				<div class="flex items-start gap-2">
					<button
						class="btn-primary m-1 flex-shrink-0 self-stretch"
						disabled={!!key}
						type="button"
						on:click={handleCreateNewApiKey}
					>
						<RotateCcwKey />
						<span>Generate Key</span>
					</button>

					<div class="flex-1">
						<CodeContainer
							language="bash"
							expandable={false}
							code={key ? key : 'Press Generate Key...'}
						/>
					</div>
				</div>
				{#if !key}
					<div class="text-tertiary mt-1 text-xs">
						This will create a new API key, which you can manage later in the API Keys tab.
					</div>
				{/if}
			</div>
		{/if}

		<!-- Advanced Configuration -->
		<div class="border-tertiary border-t pt-4">
			<button
				type="button"
				class="text-secondary hover:text-primary flex w-full items-center gap-2 text-sm font-medium"
				on:click={() => (advancedExpanded = !advancedExpanded)}
			>
				{#if advancedExpanded}
					<ChevronDown class="h-4 w-4" />
				{:else}
					<ChevronRight class="h-4 w-4" />
				{/if}
				Advanced Configuration
			</button>

			{#if advancedExpanded}
				<div class="mt-4 space-y-6">
					{#each advancedSections as section (section.name)}
						<div class="card card-static">
							<div class="text-secondary text-m mb-3 font-medium">{section.name}</div>
							<div class="grid grid-cols-2 gap-4">
								{#each section.fields as def (def.id)}
									{#if def.type === 'string'}
										<TextInput
											label={def.label}
											id={def.id}
											{formApi}
											field={formFields[def.id] as TextFieldType}
											placeholder={(def.placeholder as string) ?? ''}
											helpText={def.helpText}
										/>
									{:else if def.type === 'number'}
										<TextInput
											label={def.label}
											id={def.id}
											{formApi}
											field={formFields[def.id] as NumberFieldType}
											type="number"
											placeholder={(def.placeholder as string) ?? ''}
											helpText={def.helpText}
										/>
									{:else if def.type === 'select'}
										<SelectInput
											label={def.label}
											id={def.id}
											{formApi}
											field={formFields[def.id] as TextFieldType}
											options={def.options ?? []}
											helpText={def.helpText}
										/>
									{:else if def.type === 'boolean'}
										<div class="flex items-center pb-2">
											<Checkbox
												field={formFields[def.id] as BooleanFieldType}
												id={def.id}
												{formApi}
												label={def.label}
												helpText={def.helpText}
											/>
										</div>
									{/if}
								{/each}
							</div>
						</div>
					{/each}
				</div>
			{/if}
		</div>

		{#if !daemon && key}
			<div class="text-secondary mt-3">
				<b>Option 1.</b> Run the install script, then start the daemon
			</div>

			<CodeContainer language="bash" expandable={false} code={installCommand} />
			<CodeContainer language="bash" expandable={false} code={runCommand} />

			<div class="text-secondary mt-3"><b>Option 2.</b> Run this docker-compose</div>
			<CodeContainer language="yaml" expandable={false} code={dockerCompose} />
		{:else if daemon && key && selectedNetworkId}
			<InlineWarning
				title="This API key will not be available once you close this modal. Please use the provided run command or update your docker compose with the API key as depicted below."
			/>

			<div class="text-secondary mt-3">
				<b>Option 1.</b> Stop the daemon process, and use this command to start it
			</div>
			<CodeContainer language="bash" expandable={false} code={runCommand} />
			<div class="text-secondary mt-3">
				<b>Option 2.</b> Stop the daemon container, and add this environment variable
			</div>
			<CodeContainer
				language="bash"
				expandable={false}
				code={`- SCANOPY_DAEMON_API_KEY=${key}\n`}
			/>
		{/if}
	</div>

	<!-- Custom footer for onboarding mode -->
	<svelte:fragment slot="footer">
		{#if onboardingMode}
			<div class="flex w-full items-center justify-between gap-4">
				{#if onSkip}
					<button type="button" class="btn-secondary" on:click={onSkip}> Skip for now </button>
				{/if}
				<button type="button" class="btn-primary ml-auto" on:click={onContinue ?? handleOnClose}>
					Continue
				</button>
			</div>
		{/if}
	</svelte:fragment>
</EditModal><|MERGE_RESOLUTION|>--- conflicted
+++ resolved
@@ -175,18 +175,12 @@
 		valids: Record<string, boolean>
 	): string {
 		const envVars: string[] = [
-<<<<<<< HEAD
 			`SCANOPY_SERVER_URL=${serverUrl}`,
-			`SCANOPY_NETWORK_ID=${networkId}`,
 			`SCANOPY_DAEMON_API_KEY=${key}`
-=======
-			`NETVISOR_SERVER_URL=${serverUrl}`,
-			`NETVISOR_DAEMON_API_KEY=${key}`
->>>>>>> 4f2c6c8c
 		];
 
 		if (networkId) {
-			envVars.splice(1, 0, `NETVISOR_NETWORK_ID=${networkId}`);
+			envVars.splice(1, 0, `SCANOPY_NETWORK_ID=${networkId}`);
 		}
 
 		for (const def of fieldDefs) {
