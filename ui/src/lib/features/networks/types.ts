export interface Network {
	id: string;
	created_at: string;
	updated_at: string;
	name: string;
	is_default: boolean;
	organization_id: string;
<<<<<<< HEAD
	tags: string[];
=======
}

export interface CreateNetworkRequest {
	network: Network;
	seed_baseline_data: boolean;
>>>>>>> 6f8f0e50
}<|MERGE_RESOLUTION|>--- conflicted
+++ resolved
@@ -5,13 +5,10 @@
 	name: string;
 	is_default: boolean;
 	organization_id: string;
-<<<<<<< HEAD
 	tags: string[];
-=======
 }
 
 export interface CreateNetworkRequest {
 	network: Network;
 	seed_baseline_data: boolean;
->>>>>>> 6f8f0e50
 }