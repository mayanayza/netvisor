--- conflicted
+++ resolved
@@ -21,11 +21,8 @@
     },
     shared::{storage::filter::EntityFilter, types::entities::EntitySource},
     subnets::r#impl::types::SubnetType,
-<<<<<<< HEAD
     users::r#impl::permissions::UserOrgPermissions,
-=======
     topology::types::edges::EdgeStyle,
->>>>>>> b264eacc
 };
 
 #[async_trait]
@@ -92,11 +89,8 @@
     RunType(RunType),
     DiscoveryType(DiscoveryType),
     DaemonCapabilities(DaemonCapabilities),
-<<<<<<< HEAD
     UserOrgPermissions(UserOrgPermissions),
     OptionBillingPlan(Option<BillingPlan>),
     OptionBillingPlanStatus(Option<SubscriptionStatus>),
-=======
     EdgeStyle(EdgeStyle),
->>>>>>> b264eacc
 }