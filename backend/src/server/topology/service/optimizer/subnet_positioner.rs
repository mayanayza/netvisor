use std::collections::HashMap;
use uuid::Uuid;

use crate::server::topology::{
    service::{context::TopologyContext, optimizer::utils::OptimizerUtils},
    types::{
        edges::Edge,
        nodes::{Node, NodeType},
    },
};

const GRID_SIZE: isize = 25;

/// Subnet positioner using barycenter/median heuristic
///
/// ALGORITHM: Weighted Barycenter Heuristic (from Sugiyama Framework) with Grid-Aware Optimization
///
/// This positions subnets by aligning them with their external connection targets.
///
/// Key principles:
/// - Uses weighted median (not mean) for robustness against outliers
/// - Edge weighting: vertical edges (weight=5), mixed edges (weight=1), horizontal edges (weight=0)
/// - Positions based on external node centers, not subnet centers
/// - Optimizes all subnets simultaneously in each iteration
/// - Applies non-overlap constraints to prevent subnet collisions
/// - When optimal position is rejected, tries nearby grid-aligned alternatives
/// - Iterates until convergence or max iterations reached
/// - Grid snapping happens AFTER optimization to avoid local minima at grid boundaries
pub struct SubnetPositioner<'a> {
    max_iterations: usize,
    context: &'a TopologyContext<'a>,
    utils: OptimizerUtils,
}

impl<'a> SubnetPositioner<'a> {
    pub fn new(ctx: &'a TopologyContext<'a>) -> Self {
        Self {
            max_iterations: 20,
            context: ctx,
            utils: OptimizerUtils::new(),
        }
    }

    /// Snap a position to the nearest grid point for visual alignment
    fn snap_to_grid(value: f64) -> isize {
        ((value / GRID_SIZE as f64).round() as isize) * GRID_SIZE
    }

    /// Main optimization: optimize all subnets simultaneously based on their connections
    ///
    /// This implements an iterative refinement approach with intelligent grid-aware fallback:
    /// 1. For each subnet, calculate optimal X position using weighted median heuristic
    /// 2. Snap to grid and apply non-overlap constraints
    /// 3. Evaluate if total edge length improved
<<<<<<< HEAD
    /// 4. If no improvement, try alternative grid-aligned positions near optimal
    /// 5. Accept the best improvement found, or stop if none exist
=======
    /// 4. If yes, keep changes and continue; if no, revert and stop
    /// 5. AFTER optimization complete, snap all positions to grid
>>>>>>> c58aa7b2
    ///
    /// Stops when: no improvement across all candidates OR max iterations reached
    pub fn optimize_positions(&self, nodes: &mut [Node], edges: &[Edge]) {
        let subnet_ids: Vec<Uuid> = nodes
            .iter()
            .filter_map(|n| match n.node_type {
                NodeType::SubnetNode { .. } => Some(n.id),
                _ => None,
            })
            .collect();

        if subnet_ids.is_empty() {
            return;
        }

        let inter_subnet_edges: Vec<Edge> = edges
            .iter()
            .filter(|e| !self.context.edge_is_intra_subnet(e))
            .cloned()
            .collect();

<<<<<<< HEAD
        let mut iteration = 0;

        while iteration < self.max_iterations {
            iteration += 1;

            // Save current positions (not original - current after previous iterations)
            let current_positions: HashMap<Uuid, isize> = nodes
=======
        tracing::debug!(
            "Starting subnet position optimization with {} subnets, {} inter-subnet edges",
            subnet_ids.len(),
            inter_subnet_edges.len()
        );

        // Log initial subnet positions
        for subnet_id in &subnet_ids {
            if let Some(subnet) = nodes.iter().find(|n| n.id == *subnet_id) {
                tracing::debug!(
                    "  Initial subnet {} at x={}, width={}",
                    subnet_id,
                    subnet.position.x,
                    subnet.size.x
                );
            }
        }

        let mut improved = true;
        let mut iteration = 0;

        // OPTIMIZATION LOOP - positions are NOT grid-snapped during iteration
        while improved && iteration < self.max_iterations {
            iteration += 1;

            let initial_length = self
                .utils
                .calculate_total_edge_length(nodes, &inter_subnet_edges);

            tracing::debug!(
                "Iteration {} - Initial edge length: {:.2}",
                iteration,
                initial_length
            );

            // Save original positions to revert if worse
            let original_positions: HashMap<Uuid, isize> = nodes
>>>>>>> c58aa7b2
                .iter()
                .filter_map(|n| match n.node_type {
                    NodeType::SubnetNode { .. } => Some((n.id, n.position.x)),
                    _ => None,
                })
                .collect();

            // Calculate current edge length
            let current_length = self
                .utils
                .calculate_total_edge_length(nodes, &inter_subnet_edges);

            // Calculate optimal positions
            let mut optimal_positions: HashMap<Uuid, isize> = HashMap::new();
            for &subnet_id in &subnet_ids {
                let optimal_x = self.calculate_optimal_x(nodes, &inter_subnet_edges, subnet_id);
                optimal_positions.insert(subnet_id, optimal_x);
            }

<<<<<<< HEAD
            // Apply non-overlap constraints
            let mut new_positions: HashMap<Uuid, isize> = HashMap::new();
            for &subnet_id in &subnet_ids {
                let optimal_x = optimal_positions.get(&subnet_id).copied().unwrap_or(0);
                let snapped_optimal = Self::snap_to_grid(optimal_x as f64);
                let constrained_x = self.apply_non_overlap_constraint(
                    nodes,
                    subnet_id,
                    snapped_optimal,
                    &new_positions,
                );
                new_positions.insert(subnet_id, constrained_x);
            }

            // Apply new positions
            self.apply_positions(nodes, &new_positions);
=======
                tracing::debug!(
                    "  Subnet {} - calculated optimal_x={} (NO grid snap during optimization)",
                    subnet_id,
                    optimal_x
                );

                // Apply non-overlap constraints
                let constrained_x =
                    self.apply_non_overlap_constraint(nodes, subnet_id, optimal_x, &new_positions);

                tracing::debug!(
                    "  Subnet {} - constrained_x={} (optimal={}, diff={})",
                    subnet_id,
                    constrained_x,
                    optimal_x,
                    constrained_x - optimal_x
                );

                new_positions.insert(subnet_id, constrained_x);
            }

            // Apply all new positions at once
            for (subnet_id, new_x) in &new_positions {
                if let Some(subnet) = nodes.iter_mut().find(|n| n.id == *subnet_id) {
                    let old_x = subnet.position.x;
                    subnet.position.x = *new_x;
                    tracing::debug!(
                        "  Subnet {} - moved x: {} -> {} (delta={})",
                        subnet_id,
                        old_x,
                        new_x,
                        new_x - old_x
                    );
                }
            }
>>>>>>> c58aa7b2

            // Calculate new edge length
            let new_length = self
                .utils
                .calculate_total_edge_length(nodes, &inter_subnet_edges);

<<<<<<< HEAD
            // Revert if this worsened things
            if new_length >= current_length {
                self.apply_positions(nodes, &current_positions);
=======
            let improvement = initial_length - new_length;
            let improvement_pct = (improvement / initial_length) * 100.0;

            tracing::debug!(
                "Iteration {} - New edge length: {:.2}, improvement: {:.2} ({:.2}%)",
                iteration,
                new_length,
                improvement,
                improvement_pct
            );

            if new_length < initial_length {
                tracing::debug!("Iteration {} - Accepted (improvement)", iteration);
                improved = true;
            } else {
                tracing::debug!(
                    "Iteration {} - Rejected (worse by {:.2}), reverting positions",
                    iteration,
                    new_length - initial_length
                );
                // Revert - this move made things worse
                for (subnet_id, original_x) in original_positions {
                    if let Some(subnet) = nodes.iter_mut().find(|n| n.id == subnet_id) {
                        subnet.position.x = original_x;
                    }
                }
                // Stop if we can't improve
>>>>>>> c58aa7b2
                break;
            }
        }

        tracing::debug!(
            "Subnet optimization complete after {} iterations",
            iteration
        );

        // NOW snap all positions to grid for visual alignment
        tracing::debug!("Snapping all subnet positions to grid...");
        for subnet_id in &subnet_ids {
            if let Some(subnet) = nodes.iter_mut().find(|n| n.id == *subnet_id) {
                let original_x = subnet.position.x;
                let snapped_x = Self::snap_to_grid(original_x as f64);
                subnet.position.x = snapped_x;
                
                if original_x != snapped_x {
                    tracing::debug!(
                        "  Subnet {} - snapped x: {} -> {} (delta={})",
                        subnet_id,
                        original_x,
                        snapped_x,
                        snapped_x - original_x
                    );
                }
            }
        }

        // Log final positions
        for subnet_id in &subnet_ids {
            if let Some(subnet) = nodes.iter().find(|n| n.id == *subnet_id) {
                tracing::debug!(
                    "  Final subnet {} at x={} (grid-snapped), width={}",
                    subnet_id,
                    subnet.position.x,
                    subnet.size.x
                );
            }
        }
    }

    /// Helper to apply a set of positions to nodes
    fn apply_positions(&self, nodes: &mut [Node], positions: &HashMap<Uuid, isize>) {
        for (subnet_id, new_x) in positions {
            if let Some(subnet) = nodes.iter_mut().find(|n| n.id == *subnet_id) {
                subnet.position.x = *new_x;
            }
        }
    }

    /// Calculate optimal X position for a subnet by testing positions to minimize edge length
    ///
<<<<<<< HEAD
    /// Instead of complex geometric calculations, we simply test different X positions
    /// and pick the one that minimizes total weighted edge length.
    fn calculate_optimal_x(&self, nodes: &mut [Node], edges: &[Edge], subnet_id: Uuid) -> isize {
        let current_subnet = match nodes.iter().find(|n| n.id == subnet_id) {
            Some(s) => s,
            None => return 0,
        };

        let current_x = current_subnet.position.x;

        // Get all edges involving this subnet
        let subnet_edges: Vec<Edge> = edges
=======
    /// By using subnet centers rather than individual node positions,
    /// internal topology changes (like VM host edges) don't affect subnet positioning.
    ///
    /// NOTE: Does NOT snap to grid - returns exact optimal position
    fn calculate_optimal_x(&self, nodes: &[Node], edges: &[Edge], subnet_id: Uuid) -> isize {
        let subnet_positions: HashMap<Uuid, Ixy> = nodes
>>>>>>> c58aa7b2
            .iter()
            .filter(|e| {
                let source_subnet = self.context.get_node_subnet(e.source, nodes);
                let target_subnet = self.context.get_node_subnet(e.target, nodes);
                source_subnet == Some(subnet_id) || target_subnet == Some(subnet_id)
            })
            .cloned()
            .collect();

        if subnet_edges.is_empty() {
            return current_x;
        }

        // Test a range of positions around the current position
        let search_range = 800; // pixels to search on each side
        let step_size = GRID_SIZE; // test every grid position

        let mut best_x = current_x;
        let mut best_length = self.utils.calculate_total_edge_length(nodes, &subnet_edges);

        // Test positions in the search range
        for test_x in
            ((current_x - search_range)..=(current_x + search_range)).step_by(step_size as usize)
        {
            // Temporarily move subnet to test position
            if let Some(subnet) = nodes.iter_mut().find(|n| n.id == subnet_id) {
                subnet.position.x = test_x;
            }

            let test_length = self.utils.calculate_total_edge_length(nodes, &subnet_edges);

            if test_length < best_length {
                best_length = test_length;
                best_x = test_x;
            }
        }

<<<<<<< HEAD
        // Restore current position (will be set to optimal by caller)
        if let Some(subnet) = nodes.iter_mut().find(|n| n.id == subnet_id) {
            subnet.position.x = current_x;
        }

        best_x
=======
        if external_subnet_positions.is_empty() {
            // No external connections, keep current position
            let current_x = subnet_positions.get(&subnet_id).map(|p| p.x).unwrap_or(0);
            tracing::debug!(
                "    Subnet {} has no external connections, keeping current x={}",
                subnet_id,
                current_x
            );
            return current_x;
        }

        tracing::debug!(
            "    Subnet {} has {} external connection targets at centers: {:?}",
            subnet_id,
            external_subnet_positions.len(),
            external_subnet_positions
        );

        // Calculate median of external subnet centers
        let median_external = self.utils.calculate_median(&mut external_subnet_positions);

        // Get our subnet's width to center it properly
        let subnet_width = nodes
            .iter()
            .find(|n| n.id == subnet_id)
            .map(|n| n.size.x as isize)
            .unwrap_or(0);

        // Position subnet so its center aligns with median of external connections
        // Return EXACT position without grid snapping
        let optimal_x = median_external as isize - (subnet_width / 2);

        tracing::debug!(
            "    Subnet {} - median of external centers: {:.2}, subnet_width: {}, optimal_x (exact): {}",
            subnet_id,
            median_external,
            subnet_width,
            optimal_x
        );

        optimal_x
>>>>>>> c58aa7b2
    }

    /// Apply constraint to prevent overlapping with other subnets in the same row
    fn apply_non_overlap_constraint(
        &self,
        nodes: &[Node],
        subnet_id: Uuid,
        proposed_x: isize,
        already_positioned: &HashMap<Uuid, isize>,
    ) -> isize {
        let current_subnet = match nodes.iter().find(|n| n.id == subnet_id) {
            Some(s) => s,
            None => return proposed_x,
        };

        let current_x = current_subnet.position.x;
        let y = current_subnet.position.y;
        let width = current_subnet.size.x as isize;
        let padding = 50;

        // Limit maximum movement per iteration
        // With weighted median, we may need larger moves to align with high-priority vertical edges
        let max_move = 400;
        let bounded_proposed_x = if (proposed_x - current_x).abs() > max_move {
            if proposed_x > current_x {
                current_x + max_move
            } else {
                current_x - max_move
            }
        } else {
            proposed_x
        };

        if bounded_proposed_x != proposed_x {
            tracing::debug!(
                "    Subnet {} - bounded movement from {} to {} (max_move={})",
                subnet_id,
                proposed_x,
                bounded_proposed_x,
                max_move
            );
        }

        // Check against other subnets in the same row
        for other in nodes.iter() {
            if !matches!(other.node_type, NodeType::SubnetNode { .. })
                || other.id == subnet_id
                || other.position.y != y
            {
                continue;
            }

            let other_x = already_positioned
                .get(&other.id)
                .copied()
                .unwrap_or(other.position.x);
            let other_width = other.size.x as isize;

            let proposed_right = bounded_proposed_x + width;
            let other_right = other_x + other_width;

            if bounded_proposed_x < other_right + padding && proposed_right + padding > other_x {
<<<<<<< HEAD
                let constrained_x = if current_x < other_x {
                    (other_x - width - padding).min(bounded_proposed_x)
                } else {
                    (other_right + padding).max(bounded_proposed_x)
                };

=======
                // Determine which side to push to based on current position
                // This maintains the current spatial relationship
                let constrained_x = if current_x < other_x {
                    // We're on the left, stay on the left
                    (other_x - width - padding).min(bounded_proposed_x)
                } else {
                    // We're on the right, stay on the right
                    (other_right + padding).max(bounded_proposed_x)
                };

                tracing::debug!(
                    "    Subnet {} would overlap with subnet {} at x={}, constrained from {} to {}",
                    subnet_id,
                    other.id,
                    other_x,
                    bounded_proposed_x,
                    constrained_x
                );

>>>>>>> c58aa7b2
                return constrained_x;
            }
        }

        bounded_proposed_x
    }
}<|MERGE_RESOLUTION|>--- conflicted
+++ resolved
@@ -52,13 +52,8 @@
     /// 1. For each subnet, calculate optimal X position using weighted median heuristic
     /// 2. Snap to grid and apply non-overlap constraints
     /// 3. Evaluate if total edge length improved
-<<<<<<< HEAD
     /// 4. If no improvement, try alternative grid-aligned positions near optimal
     /// 5. Accept the best improvement found, or stop if none exist
-=======
-    /// 4. If yes, keep changes and continue; if no, revert and stop
-    /// 5. AFTER optimization complete, snap all positions to grid
->>>>>>> c58aa7b2
     ///
     /// Stops when: no improvement across all candidates OR max iterations reached
     pub fn optimize_positions(&self, nodes: &mut [Node], edges: &[Edge]) {
@@ -80,7 +75,6 @@
             .cloned()
             .collect();
 
-<<<<<<< HEAD
         let mut iteration = 0;
 
         while iteration < self.max_iterations {
@@ -88,45 +82,6 @@
 
             // Save current positions (not original - current after previous iterations)
             let current_positions: HashMap<Uuid, isize> = nodes
-=======
-        tracing::debug!(
-            "Starting subnet position optimization with {} subnets, {} inter-subnet edges",
-            subnet_ids.len(),
-            inter_subnet_edges.len()
-        );
-
-        // Log initial subnet positions
-        for subnet_id in &subnet_ids {
-            if let Some(subnet) = nodes.iter().find(|n| n.id == *subnet_id) {
-                tracing::debug!(
-                    "  Initial subnet {} at x={}, width={}",
-                    subnet_id,
-                    subnet.position.x,
-                    subnet.size.x
-                );
-            }
-        }
-
-        let mut improved = true;
-        let mut iteration = 0;
-
-        // OPTIMIZATION LOOP - positions are NOT grid-snapped during iteration
-        while improved && iteration < self.max_iterations {
-            iteration += 1;
-
-            let initial_length = self
-                .utils
-                .calculate_total_edge_length(nodes, &inter_subnet_edges);
-
-            tracing::debug!(
-                "Iteration {} - Initial edge length: {:.2}",
-                iteration,
-                initial_length
-            );
-
-            // Save original positions to revert if worse
-            let original_positions: HashMap<Uuid, isize> = nodes
->>>>>>> c58aa7b2
                 .iter()
                 .filter_map(|n| match n.node_type {
                     NodeType::SubnetNode { .. } => Some((n.id, n.position.x)),
@@ -146,7 +101,6 @@
                 optimal_positions.insert(subnet_id, optimal_x);
             }
 
-<<<<<<< HEAD
             // Apply non-overlap constraints
             let mut new_positions: HashMap<Uuid, isize> = HashMap::new();
             for &subnet_id in &subnet_ids {
@@ -163,82 +117,15 @@
 
             // Apply new positions
             self.apply_positions(nodes, &new_positions);
-=======
-                tracing::debug!(
-                    "  Subnet {} - calculated optimal_x={} (NO grid snap during optimization)",
-                    subnet_id,
-                    optimal_x
-                );
-
-                // Apply non-overlap constraints
-                let constrained_x =
-                    self.apply_non_overlap_constraint(nodes, subnet_id, optimal_x, &new_positions);
-
-                tracing::debug!(
-                    "  Subnet {} - constrained_x={} (optimal={}, diff={})",
-                    subnet_id,
-                    constrained_x,
-                    optimal_x,
-                    constrained_x - optimal_x
-                );
-
-                new_positions.insert(subnet_id, constrained_x);
-            }
-
-            // Apply all new positions at once
-            for (subnet_id, new_x) in &new_positions {
-                if let Some(subnet) = nodes.iter_mut().find(|n| n.id == *subnet_id) {
-                    let old_x = subnet.position.x;
-                    subnet.position.x = *new_x;
-                    tracing::debug!(
-                        "  Subnet {} - moved x: {} -> {} (delta={})",
-                        subnet_id,
-                        old_x,
-                        new_x,
-                        new_x - old_x
-                    );
-                }
-            }
->>>>>>> c58aa7b2
 
             // Calculate new edge length
             let new_length = self
                 .utils
                 .calculate_total_edge_length(nodes, &inter_subnet_edges);
 
-<<<<<<< HEAD
             // Revert if this worsened things
             if new_length >= current_length {
                 self.apply_positions(nodes, &current_positions);
-=======
-            let improvement = initial_length - new_length;
-            let improvement_pct = (improvement / initial_length) * 100.0;
-
-            tracing::debug!(
-                "Iteration {} - New edge length: {:.2}, improvement: {:.2} ({:.2}%)",
-                iteration,
-                new_length,
-                improvement,
-                improvement_pct
-            );
-
-            if new_length < initial_length {
-                tracing::debug!("Iteration {} - Accepted (improvement)", iteration);
-                improved = true;
-            } else {
-                tracing::debug!(
-                    "Iteration {} - Rejected (worse by {:.2}), reverting positions",
-                    iteration,
-                    new_length - initial_length
-                );
-                // Revert - this move made things worse
-                for (subnet_id, original_x) in original_positions {
-                    if let Some(subnet) = nodes.iter_mut().find(|n| n.id == subnet_id) {
-                        subnet.position.x = original_x;
-                    }
-                }
-                // Stop if we can't improve
->>>>>>> c58aa7b2
                 break;
             }
         }
@@ -292,7 +179,6 @@
 
     /// Calculate optimal X position for a subnet by testing positions to minimize edge length
     ///
-<<<<<<< HEAD
     /// Instead of complex geometric calculations, we simply test different X positions
     /// and pick the one that minimizes total weighted edge length.
     fn calculate_optimal_x(&self, nodes: &mut [Node], edges: &[Edge], subnet_id: Uuid) -> isize {
@@ -305,14 +191,6 @@
 
         // Get all edges involving this subnet
         let subnet_edges: Vec<Edge> = edges
-=======
-    /// By using subnet centers rather than individual node positions,
-    /// internal topology changes (like VM host edges) don't affect subnet positioning.
-    ///
-    /// NOTE: Does NOT snap to grid - returns exact optimal position
-    fn calculate_optimal_x(&self, nodes: &[Node], edges: &[Edge], subnet_id: Uuid) -> isize {
-        let subnet_positions: HashMap<Uuid, Ixy> = nodes
->>>>>>> c58aa7b2
             .iter()
             .filter(|e| {
                 let source_subnet = self.context.get_node_subnet(e.source, nodes);
@@ -350,56 +228,12 @@
             }
         }
 
-<<<<<<< HEAD
         // Restore current position (will be set to optimal by caller)
         if let Some(subnet) = nodes.iter_mut().find(|n| n.id == subnet_id) {
             subnet.position.x = current_x;
         }
 
         best_x
-=======
-        if external_subnet_positions.is_empty() {
-            // No external connections, keep current position
-            let current_x = subnet_positions.get(&subnet_id).map(|p| p.x).unwrap_or(0);
-            tracing::debug!(
-                "    Subnet {} has no external connections, keeping current x={}",
-                subnet_id,
-                current_x
-            );
-            return current_x;
-        }
-
-        tracing::debug!(
-            "    Subnet {} has {} external connection targets at centers: {:?}",
-            subnet_id,
-            external_subnet_positions.len(),
-            external_subnet_positions
-        );
-
-        // Calculate median of external subnet centers
-        let median_external = self.utils.calculate_median(&mut external_subnet_positions);
-
-        // Get our subnet's width to center it properly
-        let subnet_width = nodes
-            .iter()
-            .find(|n| n.id == subnet_id)
-            .map(|n| n.size.x as isize)
-            .unwrap_or(0);
-
-        // Position subnet so its center aligns with median of external connections
-        // Return EXACT position without grid snapping
-        let optimal_x = median_external as isize - (subnet_width / 2);
-
-        tracing::debug!(
-            "    Subnet {} - median of external centers: {:.2}, subnet_width: {}, optimal_x (exact): {}",
-            subnet_id,
-            median_external,
-            subnet_width,
-            optimal_x
-        );
-
-        optimal_x
->>>>>>> c58aa7b2
     }
 
     /// Apply constraint to prevent overlapping with other subnets in the same row
@@ -462,34 +296,12 @@
             let other_right = other_x + other_width;
 
             if bounded_proposed_x < other_right + padding && proposed_right + padding > other_x {
-<<<<<<< HEAD
                 let constrained_x = if current_x < other_x {
                     (other_x - width - padding).min(bounded_proposed_x)
                 } else {
                     (other_right + padding).max(bounded_proposed_x)
                 };
 
-=======
-                // Determine which side to push to based on current position
-                // This maintains the current spatial relationship
-                let constrained_x = if current_x < other_x {
-                    // We're on the left, stay on the left
-                    (other_x - width - padding).min(bounded_proposed_x)
-                } else {
-                    // We're on the right, stay on the right
-                    (other_right + padding).max(bounded_proposed_x)
-                };
-
-                tracing::debug!(
-                    "    Subnet {} would overlap with subnet {} at x={}, constrained from {} to {}",
-                    subnet_id,
-                    other.id,
-                    other_x,
-                    bounded_proposed_x,
-                    constrained_x
-                );
-
->>>>>>> c58aa7b2
                 return constrained_x;
             }
         }
