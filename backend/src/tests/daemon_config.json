--- conflicted
+++ resolved
@@ -1,10 +1,6 @@
 {
   "server_url": "http://server:60072",
-<<<<<<< HEAD
-  "network_id": "a1be6f02-adbd-47b0-9705-f7cd5e5725c9",
-=======
   "network_id": "f94407b3-bad9-4338-bbfc-7ad5cb0c039a",
->>>>>>> 87b46a9a
   "server_target": null,
   "server_port": null,
   "daemon_port": 60073,
@@ -13,17 +9,10 @@
   "heartbeat_interval": 30,
   "bind_address": "0.0.0.0",
   "concurrent_scans": 15,
-<<<<<<< HEAD
-  "id": "cb822b21-406f-4ec8-8a2d-293086c05e79",
-  "last_heartbeat": null,
-  "host_id": "7071d28a-2b9b-402f-ad86-d6a4a9265a4b",
-  "daemon_api_key": "c13021e952d14a84a32c88bd6c9f5a35",
-=======
   "id": "62c6aac2-3f4c-41e7-a741-d0be2d8c0db0",
   "last_heartbeat": null,
   "host_id": "7196b058-3317-4da1-a13e-09e60d5cc77c",
   "daemon_api_key": "0e065bb45698437d8f85d3c11cde6626",
->>>>>>> 87b46a9a
   "docker_proxy": null,
   "mode": "Push"
 }